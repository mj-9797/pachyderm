package main

import (
	"fmt"
	"os"

	"github.com/pachyderm/pachyderm/src/common"
	"github.com/pachyderm/pachyderm/src/pfs"
	"github.com/pachyderm/pachyderm/src/pfs/fuse"
	"github.com/pachyderm/pachyderm/src/pfs/pfsutil"
	"github.com/pachyderm/pachyderm/src/pkg/cobramainutil"
	"github.com/pachyderm/pachyderm/src/pkg/mainutil"
	"github.com/spf13/cobra"
	"google.golang.org/grpc"
)

var (
	defaultEnv = map[string]string{
		"PFS_ADDRESS": "0.0.0.0:560",
	}
)

type appEnv struct {
	Address string `env:"PFS_ADDRESS"`
}

func main() {
<<<<<<< HEAD
	appEnv := &appEnv{}
	check(env.Populate(appEnv, env.PopulateOptions{}))
	if appEnv.Address == "" {
		appEnv.Address = defaultAddress
	}
=======
	mainutil.Main(do, &appEnv{}, defaultEnv)
}

func do(appEnvObj interface{}) error {
	appEnv := appEnvObj.(*appEnv)
>>>>>>> 28714345

	clientConn, err := grpc.Dial(appEnv.Address)
	if err != nil {
		return err
	}
	apiClient := pfs.NewApiClient(clientConn)

	var shard int
	var modulus int

	versionCmd := cobramainutil.Command{
		Use:  "version",
		Long: "Print the version.",
		Run: func(cmd *cobra.Command, args []string) error {
			getVersionResponse, err := pfsutil.GetVersion(apiClient)
			if err != nil {
				return err
			}
			fmt.Printf("Client: %s\nServer: %s\n", common.VersionString(), pfs.VersionString(getVersionResponse.Version))
			return nil
		},
	}.ToCobraCommand()

	initCmd := cobramainutil.Command{
		Use:     "init repository-name",
		Long:    "Initalize a repository.",
		NumArgs: 1,
		Run: func(cmd *cobra.Command, args []string) error {
			return pfsutil.InitRepository(apiClient, args[0])
		},
	}.ToCobraCommand()

	mkdirCmd := cobramainutil.Command{
		Use:     "mkdir repository-name commit-id path/to/dir",
		Long:    "Make a directory. Sub directories must already exist.",
		NumArgs: 3,
		Run: func(cmd *cobra.Command, args []string) error {
			return pfsutil.MakeDirectory(apiClient, args[0], args[1], args[2])
		},
	}.ToCobraCommand()

	putCmd := cobramainutil.Command{
		Use:     "put repository-name branch-id path/to/file",
		Long:    "Put a file from stdin. Directories must exist. branch-id must be a writeable commit.",
		NumArgs: 3,
		Run: func(cmd *cobra.Command, args []string) error {
			_, err := pfsutil.PutFile(apiClient, args[0], args[1], args[2], 0, os.Stdin)
			return err
		},
	}.ToCobraCommand()

	getCmd := cobramainutil.Command{
		Use:     "get repository-name commit-id path/to/file",
		Long:    "Get a file from stdout. commit-id must be a readable commit.",
		NumArgs: 3,
		Run: func(cmd *cobra.Command, args []string) error {
			return pfsutil.GetFile(apiClient, args[0], args[1], args[2], 0, pfsutil.GetAll, os.Stdout)
		},
	}.ToCobraCommand()

	lsCmd := cobramainutil.Command{
		Use:     "ls repository-name branch-id path/to/dir",
		Long:    "List a directory. Directory must exist.",
		NumArgs: 3,
		Run: func(cmd *cobra.Command, args []string) error {
			listFilesResponse, err := pfsutil.ListFiles(apiClient, args[0], args[1], args[2], uint64(shard), uint64(modulus))
			if err != nil {
				return err
			}
			for _, fileInfo := range listFilesResponse.FileInfo {
				fmt.Printf("%+v\n", fileInfo)
			}
			return nil
		},
	}.ToCobraCommand()
	lsCmd.Flags().IntVarP(&shard, "shard", "s", 0, "shard to read from")
	lsCmd.Flags().IntVarP(&modulus, "modulus", "m", 1, "modulus of the shards")

	branchCmd := cobramainutil.Command{
		Use:     "branch repository-name commit-id",
		Long:    "Branch a commit. commit-id must be a readable commit.",
		NumArgs: 2,
		Run: func(cmd *cobra.Command, args []string) error {
			branchResponse, err := pfsutil.Branch(apiClient, args[0], args[1])
			if err != nil {
				return err
			}
			fmt.Println(branchResponse.Commit.Id)
			return nil
		},
	}.ToCobraCommand()

	commitCmd := cobramainutil.Command{
		Use:     "commit repository-name branch-id",
		Long:    "Commit a branch. branch-id must be a writeable commit.",
		NumArgs: 2,
		Run: func(cmd *cobra.Command, args []string) error {
			return pfsutil.Commit(apiClient, args[0], args[1])
		},
	}.ToCobraCommand()

	commitInfoCmd := cobramainutil.Command{
		Use:     "commit-info repository-name commit-id",
		Long:    "Get info for a commit.",
		NumArgs: 2,
		Run: func(cmd *cobra.Command, args []string) error {
			commitInfoResponse, err := pfsutil.GetCommitInfo(apiClient, args[0], args[1])
			if err != nil {
				return err
			}
			fmt.Printf("%+v\n", commitInfoResponse.CommitInfo)
			return nil
		},
	}.ToCobraCommand()

	listCommitsCmd := cobramainutil.Command{
		Use:     "list-commits repository-name",
		Long:    "List commits on the repository.",
		NumArgs: 1,
		Run: func(cmd *cobra.Command, args []string) error {
			listCommitsResponse, err := pfsutil.ListCommits(apiClient, args[0])
			if err != nil {
				return err
			}
			for _, commitInfo := range listCommitsResponse.CommitInfo {
				fmt.Printf("%+v\n", commitInfo)
			}
			return nil
		},
	}.ToCobraCommand()

	mountCmd := cobramainutil.Command{
		Use:     "mount repository-name",
		Long:    "Mount a repository as a local file system.",
		NumArgs: 1,
		Run: func(cmd *cobra.Command, args []string) error {
			return fuse.NewMounter().Mount(apiClient, args[0], args[0], uint64(shard), uint64(modulus))
		},
	}.ToCobraCommand()
	mountCmd.Flags().IntVarP(&shard, "shard", "s", 0, "shard to read from")
	mountCmd.Flags().IntVarP(&modulus, "modulus", "m", 1, "modulus of the shards")

	rootCmd := &cobra.Command{
		Use: "pfs",
		Long: `Access the PFS API.

Note that this CLI is experimental and does not even check for common errors.
The environment variable PFS_ADDRESS controls what server the CLI connects to, the default is 0.0.0.0:650.`,
	}

	rootCmd.AddCommand(versionCmd)
	rootCmd.AddCommand(initCmd)
	rootCmd.AddCommand(mkdirCmd)
	rootCmd.AddCommand(putCmd)
	rootCmd.AddCommand(getCmd)
	rootCmd.AddCommand(lsCmd)
	rootCmd.AddCommand(branchCmd)
	rootCmd.AddCommand(commitCmd)
	rootCmd.AddCommand(commitInfoCmd)
	rootCmd.AddCommand(listCommitsCmd)
	rootCmd.AddCommand(mountCmd)
	return rootCmd.Execute()
}<|MERGE_RESOLUTION|>--- conflicted
+++ resolved
@@ -25,19 +25,11 @@
 }
 
 func main() {
-<<<<<<< HEAD
-	appEnv := &appEnv{}
-	check(env.Populate(appEnv, env.PopulateOptions{}))
-	if appEnv.Address == "" {
-		appEnv.Address = defaultAddress
-	}
-=======
 	mainutil.Main(do, &appEnv{}, defaultEnv)
 }
 
 func do(appEnvObj interface{}) error {
 	appEnv := appEnvObj.(*appEnv)
->>>>>>> 28714345
 
 	clientConn, err := grpc.Dial(appEnv.Address)
 	if err != nil {
