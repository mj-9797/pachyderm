--- conflicted
+++ resolved
@@ -4,12 +4,9 @@
 	"context"
 	"time"
 
-<<<<<<< HEAD
 	"k8s.io/kubernetes/pkg/api"
 
 	"github.com/gogo/protobuf/types"
-=======
->>>>>>> 271c67f9
 	ppsclient "github.com/pachyderm/pachyderm/src/client/pps"
 	"github.com/pachyderm/pachyderm/src/server/pps/persist"
 
@@ -60,30 +57,17 @@
 			continue
 		}
 		for _, jobID := range jobIDs.Jobs {
-<<<<<<< HEAD
-			zero := int64(0)
-			falseVal := false
-			go func(jobID string) {
-				if err := a.kubeClient.Extensions().Jobs(a.namespace).Delete(jobID, &api.DeleteOptions{
-					GracePeriodSeconds: &zero,
-					OrphanDependents:   &falseVal,
-				}); err != nil {
-					// TODO: if the error indicates that the job has already been
-					// deleted, just proceed to the next step
-					log.Errorf("error deleting kubernetes job %s: %s", jobID, err)
-=======
 			jobID := jobID
 			go func() {
 				jobInfo, err := client.InspectJob(ctx, &ppsclient.InspectJobRequest{
 					Job: &ppsclient.Job{ID: jobID},
 				})
 				if err != nil {
-					protolion.Errorf("error deleting job: %s", err)
+					log.Errorf("error deleting job: %s", err)
 					return
 				}
 				if err := a.deleteJob(ctx, jobInfo); err != nil {
-					protolion.Errorf("error deleting job: %s", err)
->>>>>>> 271c67f9
+					log.Errorf("error deleting job: %s", err)
 					return
 				}
 				if _, err := client.GCJob(ctx, &ppsclient.Job{jobID}); err != nil {
