package server

import (
	"bufio"
	"bytes"
	"fmt"
	"io"
	"math"
	"path/filepath"
	"sort"
	"strconv"
	"strings"
	"sync"
	"time"

	"github.com/pachyderm/pachyderm/src/client"
	"github.com/pachyderm/pachyderm/src/client/auth"
	"github.com/pachyderm/pachyderm/src/client/limit"
	"github.com/pachyderm/pachyderm/src/client/pfs"
	"github.com/pachyderm/pachyderm/src/client/pkg/grpcutil"
	"github.com/pachyderm/pachyderm/src/client/pkg/uuid"
	"github.com/pachyderm/pachyderm/src/client/pps"
	"github.com/pachyderm/pachyderm/src/server/pkg/backoff"
	col "github.com/pachyderm/pachyderm/src/server/pkg/collection"
	"github.com/pachyderm/pachyderm/src/server/pkg/hashtree"
	"github.com/pachyderm/pachyderm/src/server/pkg/log"
	"github.com/pachyderm/pachyderm/src/server/pkg/metrics"
	"github.com/pachyderm/pachyderm/src/server/pkg/ppsdb"
	"github.com/pachyderm/pachyderm/src/server/pkg/watch"
	ppsserver "github.com/pachyderm/pachyderm/src/server/pps"
	workerpkg "github.com/pachyderm/pachyderm/src/server/worker"
	"github.com/robfig/cron"

	etcd "github.com/coreos/etcd/clientv3"
	"github.com/gogo/protobuf/jsonpb"
	"github.com/gogo/protobuf/types"
	logrus "github.com/sirupsen/logrus"
	"golang.org/x/net/context"

	"golang.org/x/sync/errgroup"

	"k8s.io/kubernetes/pkg/api"
	"k8s.io/kubernetes/pkg/api/errors"
	"k8s.io/kubernetes/pkg/api/resource"
	"k8s.io/kubernetes/pkg/api/unversioned"
	kube "k8s.io/kubernetes/pkg/client/unversioned"
	kube_labels "k8s.io/kubernetes/pkg/labels"
)

const (
	// MaxPodsPerChunk is the maximum number of pods we can schedule for each
	// chunk in case of failures.
	MaxPodsPerChunk = 3
	// DefaultUserImage is the image used for jobs when the user does not specify
	// an image.
	DefaultUserImage = "ubuntu:16.04"
)

var (
	trueVal = true
	zeroVal = int64(0)
	suite   = "pachyderm"
)

func newErrJobNotFound(job string) error {
	return fmt.Errorf("job %v not found", job)
}

func newErrPipelineNotFound(pipeline string) error {
	return fmt.Errorf("pipeline %v not found", pipeline)
}

func newErrPipelineExists(pipeline string) error {
	return fmt.Errorf("pipeline %v already exists", pipeline)
}

type errEmptyInput struct {
	error
}

func newErrEmptyInput(commitID string) *errEmptyInput {
	return &errEmptyInput{
		error: fmt.Errorf("job was not started due to empty input at commit %v", commitID),
	}
}

func newErrParentInputsMismatch(parent string) error {
	return fmt.Errorf("job does not have the same set of inputs as its parent %v", parent)
}

type ctxAndCancel struct {
	ctx    context.Context
	cancel context.CancelFunc
}

type apiServer struct {
	log.Logger
	etcdPrefix            string
	hasher                *ppsserver.Hasher
	address               string
	etcdClient            *etcd.Client
	kubeClient            *kube.Client
	pachClient            *client.APIClient
	pachClientOnce        sync.Once
	namespace             string
	workerImage           string
	workerSidecarImage    string
	workerImagePullPolicy string
	storageRoot           string
	storageBackend        string
	storageHostPath       string
	reporter              *metrics.Reporter
	// collections
	pipelines col.Collection
	jobs      col.Collection
}

func merge(from, to map[string]bool) {
	for s := range from {
		to[s] = true
	}
}

func validateNames(names map[string]bool, input *pps.Input) error {
	switch {
	case input.Atom != nil:
		if names[input.Atom.Name] {
			return fmt.Errorf("name %s was used more than once", input.Atom.Name)
		}
		names[input.Atom.Name] = true
	case input.Cron != nil:
		if names[input.Cron.Name] {
			return fmt.Errorf("name %s was used more than once", input.Cron.Name)
		}
		names[input.Cron.Name] = true
	case input.Union != nil:
		for _, input := range input.Union {
			namesCopy := make(map[string]bool)
			merge(names, namesCopy)
			if err := validateNames(namesCopy, input); err != nil {
				return err
			}
			// we defer this because subinputs of a union input are allowed to
			// have conflicting names but other inputs that are, for example,
			// crossed with this union cannot conflict with any of the names it
			// might present
			defer merge(namesCopy, names)
		}
	case input.Cross != nil:
		for _, input := range input.Cross {
			if err := validateNames(names, input); err != nil {
				return err
			}
		}
	}
	return nil
}

func (a *apiServer) validateInput(ctx context.Context, pipelineName string, input *pps.Input, job bool) error {
	pachClient, err := a.getPachClient()
	if err != nil {
		return err
	}
	if err := validateNames(make(map[string]bool), input); err != nil {
		return err
	}
	pachClient = pachClient.WithCtx(ctx) // pachClient will propagate auth info
	repoBranch := make(map[string]string)
	var result error
	pps.VisitInput(input, func(input *pps.Input) {
		if err := func() error {
			set := false
			if input.Atom != nil {
				set = true
				switch {
				case len(input.Atom.Name) == 0:
					return fmt.Errorf("input must specify a name")
				case input.Atom.Name == "out":
					return fmt.Errorf("input cannot be named \"out\", as pachyderm " +
						"already creates /pfs/out to collect job output")
				case input.Atom.Repo == "":
					return fmt.Errorf("input must specify a repo")
				case input.Atom.Branch == "" && !job:
					return fmt.Errorf("input must specify a branch")
				case input.Atom.Commit == "" && job:
					return fmt.Errorf("input must specify a commit")
				case len(input.Atom.Glob) == 0:
					return fmt.Errorf("input must specify a glob")
				}
				if repoBranch[input.Atom.Repo] != "" && repoBranch[input.Atom.Repo] != input.Atom.Branch {
					return fmt.Errorf("cannot use the same repo in multiple inputs with different branches")
				}
				repoBranch[input.Atom.Repo] = input.Atom.Branch
				if job {
					// for jobs we check that the input commit exists
					if _, err := pachClient.InspectCommit(input.Atom.Repo, input.Atom.Commit); err != nil {
						return err
					}
				} else {
					// for pipelines we only check that the repo exists
					if _, err = pachClient.InspectRepo(input.Atom.Repo); err != nil {
						return err
					}
				}
			}
			if input.Cross != nil {
				if set {
					return fmt.Errorf("multiple input types set")
				}
				set = true
			}
			if input.Union != nil {
				if set {
					return fmt.Errorf("multiple input types set")
				}
				set = true
			}
			if input.Cron != nil {
				if set {
					return fmt.Errorf("multiple input types set")
				}
				set = true
				if _, err := cron.Parse(input.Cron.Spec); err != nil {
					return err
				}
				if _, err := pachClient.InspectRepo(input.Cron.Repo); err != nil {
					return err
				}
			}
			if !set {
				return fmt.Errorf("no input set")
			}
			return nil
		}(); err != nil && result == nil {
			result = err
		}
	})
	return result
}

func validateTransform(transform *pps.Transform) error {
	if len(transform.Cmd) == 0 {
		return fmt.Errorf("no cmd set")
	}
	return nil
}

func (a *apiServer) validateJob(ctx context.Context, jobInfo *pps.JobInfo) error {
	if err := validateTransform(jobInfo.Transform); err != nil {
		return err
	}
	return a.validateInput(ctx, jobInfo.Pipeline.Name, jobInfo.Input, true)
}

func translateJobInputs(inputs []*pps.JobInput) *pps.Input {
	result := &pps.Input{}
	for _, input := range inputs {
		result.Cross = append(result.Cross,
			&pps.Input{
				Atom: &pps.AtomInput{
					Name:   input.Name,
					Repo:   input.Commit.Repo.Name,
					Commit: input.Commit.ID,
					Glob:   input.Glob,
					Lazy:   input.Lazy,
				},
			})
	}
	return result
}

func untranslateJobInputs(input *pps.Input) []*pps.JobInput {
	var result []*pps.JobInput
	if input.Cross != nil {
		for _, input := range input.Cross {
			if input.Atom == nil {
				return nil
			}
			result = append(result, &pps.JobInput{
				Name:   input.Atom.Name,
				Commit: client.NewCommit(input.Atom.Repo, input.Atom.Commit),
				Glob:   input.Atom.Glob,
				Lazy:   input.Atom.Lazy,
			})
		}
	}
	return result
}

func (a *apiServer) CreateJob(ctx context.Context, request *pps.CreateJobRequest) (response *pps.Job, retErr error) {
	func() { a.Log(request, nil, nil, 0) }()
	defer func(start time.Time) { a.Log(request, response, retErr, time.Since(start)) }(time.Now())

	// First translate Inputs field to Input field.
	if len(request.Inputs) > 0 {
		if request.Input != nil {
			return nil, fmt.Errorf("cannot set both Inputs and Input field")
		}
		request.Input = translateJobInputs(request.Inputs)
	}

	job := &pps.Job{uuid.NewWithoutUnderscores()}
	pps.SortInput(request.Input)
	_, err := col.NewSTM(ctx, a.etcdClient, func(stm col.STM) error {
		jobInfo := &pps.JobInfo{
			Job:             job,
			Transform:       request.Transform,
			Pipeline:        request.Pipeline,
			ParallelismSpec: request.ParallelismSpec,
			Input:           request.Input,
			OutputRepo:      request.OutputRepo,
			OutputBranch:    request.OutputBranch,
			Started:         now(),
			Finished:        nil,
			OutputCommit:    nil,
			Service:         request.Service,
			ParentJob:       request.ParentJob,
			ResourceSpec:    request.ResourceSpec,
			NewBranch:       request.NewBranch,
			Incremental:     request.Incremental,
			Stats:           &pps.ProcessStats{},
			EnableStats:     request.EnableStats,
			Salt:            request.Salt,
			PipelineVersion: request.PipelineVersion,
			Batch:           request.Batch,
		}
		if request.Pipeline != nil {
			pipelineInfo := new(pps.PipelineInfo)
			if err := a.pipelines.ReadWrite(stm).Get(request.Pipeline.Name, pipelineInfo); err != nil {
				return err
			}
			if jobInfo.Salt != pipelineInfo.Salt || jobInfo.PipelineVersion != pipelineInfo.Version {
				return fmt.Errorf("job is made from an outdated version of the pipeline")
			}
			jobInfo.Transform = pipelineInfo.Transform
			jobInfo.ParallelismSpec = pipelineInfo.ParallelismSpec
			jobInfo.OutputRepo = &pfs.Repo{pipelineInfo.Pipeline.Name}
			jobInfo.OutputBranch = pipelineInfo.OutputBranch
			jobInfo.Egress = pipelineInfo.Egress
			jobInfo.ResourceSpec = pipelineInfo.ResourceSpec
			jobInfo.Incremental = pipelineInfo.Incremental
			jobInfo.EnableStats = pipelineInfo.EnableStats
		} else {
			if jobInfo.OutputRepo == nil {
				jobInfo.OutputRepo = &pfs.Repo{job.ID}
			}
		}
		if err := a.validateJob(ctx, jobInfo); err != nil {
			return err
		}
		return a.updateJobState(stm, jobInfo, pps.JobState_JOB_STARTING)
	})
	if err != nil {
		return nil, err
	}
	return job, nil
}

func (a *apiServer) InspectJob(ctx context.Context, request *pps.InspectJobRequest) (response *pps.JobInfo, retErr error) {
	func() { a.Log(request, nil, nil, 0) }()
	defer func(start time.Time) { a.Log(request, response, retErr, time.Since(start)) }(time.Now())

	jobs := a.jobs.ReadOnly(ctx)

	if request.BlockState {
		watcher, err := jobs.WatchOne(request.Job.ID)
		if err != nil {
			return nil, err
		}
		defer watcher.Close()

		for {
			ev, ok := <-watcher.Watch()
			if !ok {
				return nil, fmt.Errorf("the stream for job updates closed unexpectedly")
			}
			switch ev.Type {
			case watch.EventError:
				return nil, ev.Err
			case watch.EventDelete:
				return nil, fmt.Errorf("job %s was deleted", request.Job.ID)
			case watch.EventPut:
				var jobID string
				var jobInfo pps.JobInfo
				if err := ev.Unmarshal(&jobID, &jobInfo); err != nil {
					return nil, err
				}
				if jobStateToStopped(jobInfo.State) {
					return &jobInfo, nil
				}
			}
		}
	}

	jobInfo := new(pps.JobInfo)
	if err := jobs.Get(request.Job.ID, jobInfo); err != nil {
		return nil, err
	}
	if jobInfo.Input == nil {
		jobInfo.Input = translateJobInputs(jobInfo.Inputs)
	}
	// If the job is running we fill in WorkerStatus field, otherwise we just
	// return the jobInfo.
	if jobInfo.State != pps.JobState_JOB_RUNNING {
		return jobInfo, nil
	}
	workerPoolID := ppsserver.PipelineRcName(jobInfo.Pipeline.Name, jobInfo.PipelineVersion)
	workerStatus, err := status(ctx, workerPoolID, a.etcdClient, a.etcdPrefix)
	if err != nil {
		logrus.Errorf("failed to get worker status with err: %s", err.Error())
	} else {
		// It's possible that the workers might be working on datums for other
		// jobs, we omit those since they're not part of the status for this
		// job.
		for _, status := range workerStatus {
			if status.JobID == jobInfo.Job.ID {
				jobInfo.WorkerStatus = append(jobInfo.WorkerStatus, status)
			}
		}
	}
	return jobInfo, nil
}

func (a *apiServer) ListJob(ctx context.Context, request *pps.ListJobRequest) (response *pps.JobInfos, retErr error) {
	func() { a.Log(request, nil, nil, 0) }()
	defer func(start time.Time) {
		if response != nil && len(response.JobInfo) > client.MaxListItemsLog {
			logrus.Infof("Response contains %d objects; logging the first %d", len(response.JobInfo), client.MaxListItemsLog)
			a.Log(request, &pps.JobInfos{response.JobInfo[:client.MaxListItemsLog]}, retErr, time.Since(start))
		} else {
			a.Log(request, response, retErr, time.Since(start))
		}
	}(time.Now())

	jobs := a.jobs.ReadOnly(ctx)
	var iter col.Iterator
	var err error
	if request.Pipeline != nil {
		iter, err = jobs.GetByIndex(ppsdb.JobsPipelineIndex, request.Pipeline)
	} else if request.OutputCommit != nil {
		iter, err = jobs.GetByIndex(ppsdb.JobsOutputIndex, request.OutputCommit)
	} else {
		iter, err = jobs.List()
	}
	if err != nil {
		return nil, err
	}

	var jobInfos []*pps.JobInfo
	for {
		var jobID string
		var jobInfo pps.JobInfo
		ok, err := iter.Next(&jobID, &jobInfo)
		if err != nil {
			return nil, err
		}
		if !ok {
			break
		}
		if jobInfo.Input == nil {
			jobInfo.Input = translateJobInputs(jobInfo.Inputs)
		}
		jobInfos = append(jobInfos, &jobInfo)
	}

	return &pps.JobInfos{jobInfos}, nil
}

func (a *apiServer) DeleteJob(ctx context.Context, request *pps.DeleteJobRequest) (response *types.Empty, retErr error) {
	func() { a.Log(request, nil, nil, 0) }()
	defer func(start time.Time) { a.Log(request, response, retErr, time.Since(start)) }(time.Now())

	_, err := col.NewSTM(ctx, a.etcdClient, func(stm col.STM) error {
		return a.jobs.ReadWrite(stm).Delete(request.Job.ID)
	})
	if err != nil {
		return nil, err
	}
	return &types.Empty{}, nil
}

func (a *apiServer) StopJob(ctx context.Context, request *pps.StopJobRequest) (response *types.Empty, retErr error) {
	func() { a.Log(request, nil, nil, 0) }()
	defer func(start time.Time) { a.Log(request, response, retErr, time.Since(start)) }(time.Now())

	_, err := col.NewSTM(ctx, a.etcdClient, func(stm col.STM) error {
		jobs := a.jobs.ReadWrite(stm)
		jobInfo := new(pps.JobInfo)
		if err := jobs.Get(request.Job.ID, jobInfo); err != nil {
			return err
		}
		return a.updateJobState(stm, jobInfo, pps.JobState_JOB_KILLED)
	})
	if err != nil {
		return nil, err
	}
	return &types.Empty{}, nil
}

func (a *apiServer) RestartDatum(ctx context.Context, request *pps.RestartDatumRequest) (response *types.Empty, retErr error) {
	func() { a.Log(request, nil, nil, 0) }()
	defer func(start time.Time) { a.Log(request, response, retErr, time.Since(start)) }(time.Now())

	jobInfo, err := a.InspectJob(ctx, &pps.InspectJobRequest{
		Job: request.Job,
	})
	if err != nil {
		return nil, err
	}
	workerPoolID := ppsserver.PipelineRcName(jobInfo.Pipeline.Name, jobInfo.PipelineVersion)
	if err := cancel(ctx, workerPoolID, a.etcdClient, a.etcdPrefix, request.Job.ID, request.DataFilters); err != nil {
		return nil, err
	}
	return &types.Empty{}, nil
}

func (a *apiServer) ListDatum(ctx context.Context, request *pps.ListDatumRequest) (response *pps.ListDatumResponse, retErr error) {
	func() { a.Log(request, nil, nil, 0) }()
	defer func(start time.Time) {
		if response != nil && len(response.DatumInfos) > client.MaxListItemsLog {
			logrus.Infof("Response contains %d objects; logging the first %d", len(response.DatumInfos), client.MaxListItemsLog)
			logResponse := &pps.ListDatumResponse{
				TotalPages: response.TotalPages,
				Page:       response.Page,
				DatumInfos: response.DatumInfos[:client.MaxListItemsLog],
			}
			a.Log(request, logResponse, retErr, time.Since(start))
		} else {
			a.Log(request, response, retErr, time.Since(start))
		}
	}(time.Now())
	response = &pps.ListDatumResponse{}
	jobInfo, err := a.InspectJob(ctx, &pps.InspectJobRequest{
		Job: &pps.Job{
			ID: request.Job.ID,
		},
	})
	if err != nil {
		return nil, err
	}
	pachClient, err := a.getPachClient()
	if err != nil {
		return nil, err
	}
	pfsClient := pachClient.PfsAPIClient
	getTotalPages := func(totalSize int) int64 {
		return int64(math.Ceil(float64(totalSize) / float64(request.PageSize)))
	}
	getPageBounds := func(totalSize int) (int, int, error) {
		start := int(request.Page * request.PageSize)
		if start > totalSize-1 {
			return 0, 0, io.EOF
		}
		end := start + int(request.PageSize)
		if totalSize < end {
			end = totalSize
		}
		return start, end, nil
	}
	df, err := workerpkg.NewDatumFactory(ctx, pfsClient, jobInfo.Input)
	if err != nil {
		return nil, err
	}
	if jobInfo.StatsCommit == nil {
		start := 0
		end := df.Len()
		if request.PageSize > 0 {
			var err error
			start, end, err = getPageBounds(df.Len())
			if err != nil {
				return nil, err
			}
			response.Page = request.Page
			response.TotalPages = getTotalPages(df.Len())
		}
		var datumInfos []*pps.DatumInfo
		for i := start; i < end; i++ {
			datum := df.Datum(i)
			id := workerpkg.HashDatum(jobInfo.Pipeline.Name, jobInfo.Salt, datum)
			datumInfo := &pps.DatumInfo{
				Datum: &pps.Datum{
					ID:  id,
					Job: jobInfo.Job,
				},
				State: pps.DatumState_STARTING,
			}
			for _, input := range datum {
				datumInfo.Data = append(datumInfo.Data, input.FileInfo)
			}
			datumInfos = append(datumInfos, datumInfo)
		}
		response.DatumInfos = datumInfos
		return response, nil
	}

	// List the files under / to get all the datums
	file := &pfs.File{
		Commit: jobInfo.StatsCommit,
		Path:   "/",
	}
	allFileInfos, err := pfsClient.ListFile(ctx, &pfs.ListFileRequest{file, true})
	if err != nil {
		return nil, err
	}

	var datumFileInfos []*pfs.FileInfo
	// Omit files at the top level that correspond to aggregate job stats
	blacklist := map[string]bool{
		"stats": true,
		"logs":  true,
		"pfs":   true,
	}
	pathToDatumHash := func(path string) (string, error) {
		_, datumHash := filepath.Split(path)
		if _, ok := blacklist[datumHash]; ok {
			return "", fmt.Errorf("value %v is not a datum hash", datumHash)
		}
		return datumHash, nil
	}
	for _, fileInfo := range allFileInfos.FileInfo {
		if _, err := pathToDatumHash(fileInfo.File.Path); err != nil {
			// not a datum
			continue
		}
		datumFileInfos = append(datumFileInfos, fileInfo)
	}
	// Sort results (failed first)
	sort.Sort(byDatumState(datumFileInfos))
	if request.PageSize > 0 {
		response.Page = request.Page
		response.TotalPages = getTotalPages(len(datumFileInfos))
		start, end, err := getPageBounds(len(datumFileInfos))
		if err != nil {
			return nil, err
		}
		datumFileInfos = datumFileInfos[start:end]
	}

	var egGetDatums errgroup.Group
	limiter := limit.New(200)
	datumInfos := make([]*pps.DatumInfo, len(datumFileInfos))
	for index, fileInfo := range datumFileInfos {
		fileInfo := fileInfo
		index := index
		egGetDatums.Go(func() error {
			limiter.Acquire()
			defer limiter.Release()
			datumHash, err := pathToDatumHash(fileInfo.File.Path)
			if err != nil {
				// not a datum
				return nil
			}
			datum, err := a.getDatum(ctx, jobInfo.StatsCommit.Repo.Name, jobInfo.StatsCommit, request.Job.ID, datumHash, df)
			if err != nil {
				return err
			}
			datumInfos[index] = datum
			return nil
		})
	}
	err = egGetDatums.Wait()
	if err != nil {
		return nil, err
	}

	response.DatumInfos = datumInfos
	return response, nil
}

type byDatumState []*pfs.FileInfo

func datumFileToState(f *pfs.FileInfo) pps.DatumState {
	for _, childFileName := range f.Children {
		if childFileName == "skipped" {
			return pps.DatumState_SKIPPED
		}
		if childFileName == "failure" {
			return pps.DatumState_FAILED
		}
	}
	return pps.DatumState_SUCCESS
}

func (a byDatumState) Len() int      { return len(a) }
func (a byDatumState) Swap(i, j int) { a[i], a[j] = a[j], a[i] }
func (a byDatumState) Less(i, j int) bool {
	iState := datumFileToState(a[i])
	jState := datumFileToState(a[j])
	return iState < jState
}

func (a *apiServer) getDatum(ctx context.Context, repo string, commit *pfs.Commit, jobID string, datumID string, df workerpkg.DatumFactory) (datumInfo *pps.DatumInfo, retErr error) {
	datumInfo = &pps.DatumInfo{
		Datum: &pps.Datum{
			ID:  datumID,
			Job: &pps.Job{jobID},
		},
		State: pps.DatumState_SUCCESS,
	}

	pachClient, err := a.getPachClient()
	if err != nil {
		return nil, err
	}
	pfsClient := pachClient.PfsAPIClient

	// Check if skipped
	stateFile := &pfs.File{
		Commit: commit,
		Path:   fmt.Sprintf("/%v/skipped", datumID),
	}
	_, err = pfsClient.InspectFile(ctx, &pfs.InspectFileRequest{stateFile})
	if err == nil {
		datumInfo.State = pps.DatumState_SKIPPED
		return datumInfo, nil
	} else if !isNotFoundErr(err) {
		return nil, err
	}

	// Check if failed
	stateFile = &pfs.File{
		Commit: commit,
		Path:   fmt.Sprintf("/%v/failure", datumID),
	}
	_, err = pfsClient.InspectFile(ctx, &pfs.InspectFileRequest{stateFile})
	if err == nil {
		datumInfo.State = pps.DatumState_FAILED
	} else if !isNotFoundErr(err) {
		return nil, err
	}

	// Populate stats
	var buffer bytes.Buffer
	if err := pachClient.WithCtx(ctx).GetFile(commit.Repo.Name, commit.ID, fmt.Sprintf("/%v/stats", datumID), 0, 0, &buffer); err != nil {
		return nil, err
	}
	stats := &pps.ProcessStats{}
	err = jsonpb.Unmarshal(&buffer, stats)
	if err != nil {
		return nil, err
	}
	datumInfo.Stats = stats
	buffer.Reset()
	if err := pachClient.WithCtx(ctx).GetFile(commit.Repo.Name, commit.ID, fmt.Sprintf("/%v/index", datumID), 0, 0, &buffer); err != nil {
		return nil, err
	}
	i, err := strconv.Atoi(buffer.String())
	if err != nil {
		return nil, err
	}
	if i >= df.Len() {
		return nil, fmt.Errorf("index %d out of range", i)
	}
	inputs := df.Datum(i)
	for _, input := range inputs {
		datumInfo.Data = append(datumInfo.Data, input.FileInfo)
	}
	datumInfo.PfsState = &pfs.File{
		Commit: commit,
		Path:   fmt.Sprintf("/%v/pfs", datumID),
	}

	return datumInfo, nil
}

func (a *apiServer) InspectDatum(ctx context.Context, request *pps.InspectDatumRequest) (response *pps.DatumInfo, retErr error) {
	func() { a.Log(request, nil, nil, 0) }()
	defer func(start time.Time) { a.Log(request, response, retErr, time.Since(start)) }(time.Now())
	jobInfo, err := a.InspectJob(ctx, &pps.InspectJobRequest{
		Job: &pps.Job{
			ID: request.Datum.Job.ID,
		},
	})
	if err != nil {
		return nil, err
	}

	if !jobInfo.EnableStats {
		return nil, fmt.Errorf("stats not enabled on %v", jobInfo.Pipeline.Name)
	}
	if jobInfo.StatsCommit == nil {
		return nil, fmt.Errorf("job not finished, no stats output yet")
	}
	pachClient, err := a.getPachClient()
	if err != nil {
		return nil, err
	}
	pfsClient := pachClient.PfsAPIClient
	df, err := workerpkg.NewDatumFactory(ctx, pfsClient, jobInfo.Input)
	if err != nil {
		return nil, err
	}

	// Populate datumInfo given a path
	datumInfo, err := a.getDatum(ctx, jobInfo.StatsCommit.Repo.Name, jobInfo.StatsCommit, request.Datum.Job.ID, request.Datum.ID, df)
	if err != nil {
		return nil, err
	}

	return datumInfo, nil
}

func (a *apiServer) lookupRcNameForPipeline(ctx context.Context, pipeline *pps.Pipeline) (string, error) {
	var pipelineInfo pps.PipelineInfo
	err := a.pipelines.ReadOnly(ctx).Get(pipeline.Name, &pipelineInfo)
	if err != nil {
		return "", fmt.Errorf("could not get pipeline information for %s: %s", pipeline.Name, err.Error())
	}
	return ppsserver.PipelineRcName(pipeline.Name, pipelineInfo.Version), nil
}

func (a *apiServer) GetLogs(request *pps.GetLogsRequest, apiGetLogsServer pps.API_GetLogsServer) (retErr error) {
	func() { a.Log(request, nil, nil, 0) }()
	defer func(start time.Time) { a.Log(request, nil, retErr, time.Since(start)) }(time.Now())
	// No deadline in request, but we create one here, since we do expect the call
	// to finish reasonably quickly
	ctx, _ := context.WithTimeout(context.Background(), 60*time.Second)

	// Validate request
	if request.Pipeline == nil && request.Job == nil {
		return fmt.Errorf("must set either pipeline or job filter in call to GetLogs")
	}

	// Get list of pods containing logs we're interested in (based on pipeline and
	// job filters)
	var rcName string
	if request.Pipeline != nil {
		// If the user provides a pipeline, get logs from the pipeline RC directly
		var err error
		rcName, err = a.lookupRcNameForPipeline(ctx, request.Pipeline)
		if err != nil {
			return err
		}
	} else if request.Job != nil {
		// If user provides a job, lookup the pipeline from the job info, and then
		// get the pipeline RC
		var jobInfo pps.JobInfo
		err := a.jobs.ReadOnly(ctx).Get(request.Job.ID, &jobInfo)
		if err != nil {
			return fmt.Errorf("could not get job information for %s: %s", request.Job.ID, err.Error())
		}

		// If the job had stats enabled, we use the logs from the stats
		// commit since that's likely to yield better results.
		if jobInfo.StatsCommit != nil {
			return a.getLogsFromStats(ctx, request, apiGetLogsServer, jobInfo.StatsCommit)
		}

		rcName, err = a.lookupRcNameForPipeline(ctx, jobInfo.Pipeline)
		if err != nil {
			return err
		}
	}

	pods, err := a.rcPods(rcName)
	if err != nil {
		return fmt.Errorf("could not get pods in rc \"%s\" containing logs: %s", rcName, err.Error())
	}
	if len(pods) == 0 {
		return fmt.Errorf("no pods belonging to the rc \"%s\" were found", rcName)
	}

	// Spawn one goroutine per pod. Each goro writes its pod's logs to a channel
	// and channels are read into the output server in a stable order.
	// (sort the pods to make sure that the order of log lines is stable)
	sort.Sort(podSlice(pods))
	logChs := make([]chan *pps.LogMessage, len(pods))
	errCh := make(chan error, 1)
	done := make(chan struct{})
	defer close(done)
	for i := 0; i < len(pods); i++ {
		logChs[i] = make(chan *pps.LogMessage)
	}
	for i, pod := range pods {
		i, pod := i, pod
		go func() {
			defer close(logChs[i]) // Main thread reads from here, so must close
			// Get full set of logs from pod i
			err := backoff.Retry(func() error {
				result := a.kubeClient.Pods(a.namespace).GetLogs(
					pod.ObjectMeta.Name, &api.PodLogOptions{
						Container: client.PPSWorkerUserContainerName,
					}).Timeout(10 * time.Second).Do()
				fullLogs, err := result.Raw()
				if err != nil {
					if apiStatus, ok := err.(errors.APIStatus); ok &&
						strings.Contains(apiStatus.Status().Message, "PodInitializing") {
						return nil // No logs to collect from this node yet, just skip it
					}
					return err
				}
				// Occasionally, fullLogs is truncated and contains the string
				// 'unexpected stream type ""' at the end. I believe this is a recent
				// bug in k8s (https://github.com/kubernetes/kubernetes/issues/47800)
				// so we're adding a special handler for this corner case.
				// TODO(msteffen) remove this handling once the issue is fixed
				if bytes.HasSuffix(fullLogs, []byte("unexpected stream type \"\"")) {
					return fmt.Errorf("interrupted log stream due to kubernetes/kubernetes/issues/47800")
				}

				// Parse pods' log lines, and filter out irrelevant ones
				scanner := bufio.NewScanner(bytes.NewReader(fullLogs))
				for scanner.Scan() {
					logBytes := scanner.Bytes()
					msg := new(pps.LogMessage)
					if err := jsonpb.Unmarshal(bytes.NewReader(logBytes), msg); err != nil {
						continue
					}

					// Filter out log lines that don't match on pipeline or job
					if request.Pipeline != nil && request.Pipeline.Name != msg.PipelineName {
						continue
					}
					if request.Job != nil && request.Job.ID != msg.JobID {
						continue
					}
					if request.Datum != nil && request.Datum.ID != msg.DatumID {
						continue
					}
					if request.Master != msg.Master {
						continue
					}
					if !workerpkg.MatchDatum(request.DataFilters, msg.Data) {
						continue
					}

					// Log message passes all filters -- return it
					select {
					case logChs[i] <- msg:
					case <-done:
						return nil
					}
				}
				return nil
			}, backoff.New10sBackOff())

			// Used up all retries -- no logs from worker
			if err != nil {
				select {
				case errCh <- err:
				case <-done:
				default:
				}
			}
		}()
	}

nextLogCh:
	for _, logCh := range logChs {
		for {
			msg, ok := <-logCh
			if !ok {
				continue nextLogCh
			}
			if err := apiGetLogsServer.Send(msg); err != nil {
				return err
			}
		}
	}
	select {
	case err := <-errCh:
		return err
	default:
	}
	return nil
}

func (a *apiServer) getLogsFromStats(ctx context.Context, request *pps.GetLogsRequest, apiGetLogsServer pps.API_GetLogsServer, statsCommit *pfs.Commit) error {
	pachClient, err := a.getPachClient()
	if err != nil {
		return err
	}
	pfsClient := pachClient.PfsAPIClient

	fileInfos, err := pfsClient.GlobFile(ctx, &pfs.GlobFileRequest{
		Commit:  statsCommit,
		Pattern: "*/logs", // this is the path where logs reside
	})

	limiter := limit.New(20)
	var eg errgroup.Group
	for _, fileInfo := range fileInfos.FileInfo {
		fileInfo := fileInfo
		eg.Go(func() error {
			limiter.Acquire()
			defer limiter.Release()
			var buf bytes.Buffer
			if err := pachClient.WithCtx(ctx).GetFile(fileInfo.File.Commit.Repo.Name, fileInfo.File.Commit.ID, fileInfo.File.Path, 0, 0, &buf); err != nil {
				return err
			}
			// Parse pods' log lines, and filter out irrelevant ones
			scanner := bufio.NewScanner(&buf)
			for scanner.Scan() {
				logBytes := scanner.Bytes()
				msg := new(pps.LogMessage)
				if err := jsonpb.Unmarshal(bytes.NewReader(logBytes), msg); err != nil {
					continue
				}
				if request.Pipeline != nil && request.Pipeline.Name != msg.PipelineName {
					continue
				}
				if request.Job != nil && request.Job.ID != msg.JobID {
					continue
				}
				if request.Datum != nil && request.Datum.ID != msg.DatumID {
					continue
				}
				if request.Master != msg.Master {
					continue
				}
				if !workerpkg.MatchDatum(request.DataFilters, msg.Data) {
					continue
				}

				if err := apiGetLogsServer.Send(msg); err != nil {
					return err
				}
			}
			return nil
		})
	}
	return eg.Wait()
}

func (a *apiServer) validatePipeline(ctx context.Context, pipelineInfo *pps.PipelineInfo) error {
<<<<<<< HEAD
	if err := a.validateInput(ctx, pipelineInfo.Input, false); err != nil {
		return fmt.Errorf("invalid input: %v", err)
=======
	if err := a.validateInput(ctx, pipelineInfo.Pipeline.Name, pipelineInfo.Input, false); err != nil {
		return err
>>>>>>> 1dc98e82
	}
	if err := validateTransform(pipelineInfo.Transform); err != nil {
		return fmt.Errorf("invalid transform: %v", err)
	}
	if _, err := parseResourceList(pipelineInfo.ResourceSpec); err != nil {
		return fmt.Errorf("incorrect resource spec: %v", err)
	}
	if pipelineInfo.ParallelismSpec != nil {
		if pipelineInfo.ParallelismSpec.Constant < 0 {
			return fmt.Errorf("ParallelismSpec.Constant must be > 0")
		}
		if pipelineInfo.ParallelismSpec.Coefficient < 0 {
			return fmt.Errorf("ParallelismSpec.Coefficient must be > 0")
		}
		if pipelineInfo.ParallelismSpec.Constant != 0 &&
			pipelineInfo.ParallelismSpec.Coefficient != 0 {
			return fmt.Errorf("contradictory parallelism strategies: must set at " +
				"most one of ParallelismSpec.Constant and ParallelismSpec.Coefficient")
		}
		if pipelineInfo.Service != nil && pipelineInfo.ParallelismSpec.Constant != 1 {
			return fmt.Errorf("services can only be run with a constant parallelism of 1")
		}
	}
	if pipelineInfo.OutputBranch == "" {
		return fmt.Errorf("pipeline needs to specify an output branch")
	}
	if _, err := resource.ParseQuantity(pipelineInfo.CacheSize); err != nil {
		return fmt.Errorf("could not parse cacheSize '%s': %v", pipelineInfo.CacheSize, err)
	}
	if pipelineInfo.Incremental {
		pachClient, err := a.getPachClient()
		if err != nil {
			return err
		}
		pfsClient := pachClient.PfsAPIClient
		// for incremental jobs we can't have shared provenance
		var provenance []*pfs.Repo
		for _, commit := range pps.InputCommits(pipelineInfo.Input) {
			provenance = append(provenance, commit.Repo)
		}
		provMap := make(map[string]bool)
		for _, provRepo := range provenance {
			if provMap[provRepo.Name] {
				return fmt.Errorf("can't create an incremental pipeline with inputs that share provenance")
			}
			provMap[provRepo.Name] = true
			resp, err := pfsClient.InspectRepo(ctx, &pfs.InspectRepoRequest{Repo: provRepo})
			if err != nil {
				return err
			}
			for _, provRepo := range resp.Provenance {
				if provMap[provRepo.Name] {
					return fmt.Errorf("can't create an incremental pipeline with inputs that share provenance")
				}
				provMap[provRepo.Name] = true
			}
		}
	}
	return nil
}

func translatePipelineInputs(inputs []*pps.PipelineInput) *pps.Input {
	result := &pps.Input{}
	for _, input := range inputs {
		var fromCommitID string
		if input.From != nil {
			fromCommitID = input.From.ID
		}
		atomInput := &pps.AtomInput{
			Name:       input.Name,
			Repo:       input.Repo.Name,
			Branch:     input.Branch,
			Glob:       input.Glob,
			Lazy:       input.Lazy,
			FromCommit: fromCommitID,
		}
		result.Cross = append(result.Cross, &pps.Input{
			Atom: atomInput,
		})
	}
	return result
}

// authorizing a pipeline operation varies slightly depending on whether the
// pipeline is being created, updated, or deleted
type pipelineOperation uint8

const (
	opPipelineCreate pipelineOperation = iota
	opPipelineUpdate
	opPipelineDelete
)

// authorizeModifyPipeline checks if the user indicated by 'ctx' is authorized
// to perform 'operation' on the pipeline in 'info'
func (a *apiServer) authorizeModifyPipeline(ctx context.Context, operation pipelineOperation, info *pps.PipelineInfo) error {
	pachClient, err := a.getPachClient()
	if err != nil {
		return err
	}
	authClient := pachClient.AuthAPIClient
	if _, err = authClient.WhoAmI(auth.In2Out(ctx), &auth.WhoAmIRequest{}); err != nil {
		if auth.IsNotActivatedError(err) {
			// TODO(msteffen): Think about how auth will degrade if auth is activated
			// then deactivated. This is potentially insecure.
			return nil // Auth isn't activated, user may proceed
		}
		return err
	}

	// Check that the user is authorized to read all input repos, and write to the
	// output repo (which the pipeline needs to be able to do on the user's
	// behalf)
	if len(info.Inputs) > 0 {
		// Should never happen. authorizeModifyPipeline is called in CreatePipeline
		// and DeletePipeline. In the former case, translateInputs() is called on
		// the request before authorizeModifyPipeline, and in the latter case, the
		// pipelineInfo is read from etcd (after it has been normalized)
		return fmt.Errorf("cannot authorize using PipelineInfo with 'Inputs' field set")
	}
	// collect inputs by bfs through info.Input
	inputRepos := make(map[string]struct{})
	in, queue := (*pps.Input)(nil), []*pps.Input{info.Input}
	for len(queue) > 0 {
		in, queue = queue[0], queue[1:]
		switch {
		case in.Atom != nil:
			inputRepos[in.Atom.Repo] = struct{}{}
		case len(in.Cross) > 0:
			queue = append(queue, in.Cross...)
		case len(in.Union) > 0:
			queue = append(queue, in.Union...)
		default:
			return fmt.Errorf("cannot authorize pipeline input that is not an atom, a cross, or a union")
		}
	}

	var eg errgroup.Group
	for inputRepo := range inputRepos {
		inputRepo := inputRepo
		eg.Go(func() error {
			resp, err := authClient.Authorize(auth.In2Out(ctx), &auth.AuthorizeRequest{
				Repo:  inputRepo,
				Scope: auth.Scope_READER,
			})
			if err != nil {
				return err
			}
			if !resp.Authorized {
				return fmt.Errorf("not authorized to perform this operation: "+
					"insufficient access to the repo \"%s\"", inputRepo)
			}
			return nil
		})
	}
	if err := eg.Wait(); err != nil {
		return err
	}

	// Check that the user is authorized to write to the output repo
	if operation == opPipelineCreate {
		_, err = pachClient.InspectRepo(info.Pipeline.Name)
		if err != nil && strings.HasSuffix(err.Error(), "not found") {
			return nil // No output repo exists -- it will be created
		}
	}
	var req *auth.AuthorizeRequest
	if operation == opPipelineDelete {
		// To delete a pipeline, you must own the output repo
		req = &auth.AuthorizeRequest{
			Repo:  info.Pipeline.Name,
			Scope: auth.Scope_OWNER,
		}
	} else {
		// Otherwise, you just need to be a writer of the output repo
		req = &auth.AuthorizeRequest{
			Repo:  info.Pipeline.Name,
			Scope: auth.Scope_WRITER,
		}
	}
	resp, err := authClient.Authorize(auth.In2Out(ctx), req)
	if err != nil {
		return err
	}
	if !resp.Authorized {
		return fmt.Errorf("not authorized to perform this operation: "+
			"insufficient access to the repo \"%s\"", info.Pipeline.Name)
	}
	return nil
}

func (a *apiServer) CreatePipeline(ctx context.Context, request *pps.CreatePipelineRequest) (response *types.Empty, retErr error) {
	func() { a.Log(request, nil, nil, 0) }()
	defer func(start time.Time) { a.Log(request, response, retErr, time.Since(start)) }(time.Now())
	metricsFn := metrics.ReportUserAction(ctx, a.reporter, "CreatePipeline")
	defer func(start time.Time) { metricsFn(start, retErr) }(time.Now())

	pachClient, err := a.getPachClient()
	if err != nil {
		return nil, err
	}
	authClient := pachClient.AuthAPIClient
	pfsClient := pachClient.PfsAPIClient

	// First translate Inputs field to Input field.
	if len(request.Inputs) > 0 {
		if request.Input != nil {
			return nil, fmt.Errorf("cannot set both Inputs and Input field")
		}
		request.Input = translatePipelineInputs(request.Inputs)
	}

	pipelineInfo := &pps.PipelineInfo{
		Pipeline:           request.Pipeline,
		Version:            1,
		Transform:          request.Transform,
		ParallelismSpec:    request.ParallelismSpec,
		Input:              request.Input,
		OutputBranch:       request.OutputBranch,
		Egress:             request.Egress,
		CreatedAt:          now(),
		ScaleDownThreshold: request.ScaleDownThreshold,
		ResourceSpec:       request.ResourceSpec,
		Description:        request.Description,
		Incremental:        request.Incremental,
		CacheSize:          request.CacheSize,
		EnableStats:        request.EnableStats,
		Salt:               uuid.NewWithoutDashes(),
		Batch:              request.Batch,
		MaxQueueSize:       request.MaxQueueSize,
		Service:            request.Service,
	}
	setPipelineDefaults(pipelineInfo)
	var visitErr error
	pps.VisitInput(pipelineInfo.Input, func(input *pps.Input) {
		if input.Cron != nil {
			if err := pachClient.CreateRepo(input.Cron.Repo); err != nil && !strings.Contains(err.Error(), "already exists") {
				visitErr = err
			}
		}
	})
	if visitErr != nil {
		return nil, visitErr
	}
	if err := a.validatePipeline(ctx, pipelineInfo); err != nil {
		return nil, err
	}
	if err != nil {
		return nil, fmt.Errorf("error dialing auth client: %v", authClient)
	}
	operation := opPipelineCreate
	if request.Update {
		operation = opPipelineUpdate
	}
	if err := a.authorizeModifyPipeline(ctx, operation, pipelineInfo); err != nil {
		return nil, err
	}
	capabilityResp, err := authClient.GetCapability(auth.In2Out(ctx), &auth.GetCapabilityRequest{})
	if err != nil {
		return nil, fmt.Errorf("error getting capability for the user: %v", err)
	}
	pipelineInfo.Capability = capabilityResp.Capability // User is authorized -- grant capability token to pipeline

	pipelineName := pipelineInfo.Pipeline.Name

	var provenance []*pfs.Repo
	for _, commit := range pps.InputCommits(pipelineInfo.Input) {
		provenance = append(provenance, commit.Repo)
	}

	pps.SortInput(pipelineInfo.Input)
	if request.Update {
		if _, err := a.StopPipeline(ctx, &pps.StopPipelineRequest{request.Pipeline}); err != nil {
			return nil, err
		}
		var oldPipelineInfo pps.PipelineInfo
		_, err := col.NewSTM(ctx, a.etcdClient, func(stm col.STM) error {
			pipelines := a.pipelines.ReadWrite(stm)
			if err := pipelines.Get(pipelineName, &oldPipelineInfo); err != nil {
				return err
			}
			pipelineInfo.Version = oldPipelineInfo.Version + 1
			if !request.Reprocess {
				pipelineInfo.Salt = oldPipelineInfo.Salt
			}
			pipelines.Put(pipelineName, pipelineInfo)
			return nil
		})
		if err != nil {
			return nil, err
		}

		// Revoke the old capability
		if oldPipelineInfo.Capability != "" {
			if _, err := authClient.RevokeAuthToken(auth.In2Out(ctx), &auth.RevokeAuthTokenRequest{
				Token: oldPipelineInfo.Capability,
			}); err != nil && !auth.IsNotActivatedError(err) {
				return nil, fmt.Errorf("error revoking old capability: %v", err)
			}
		}

		// Rename the original output branch to `outputBranch-vN`, where N
		// is the previous version number of the pipeline.
		// We ignore NotFound errors because this pipeline might not have
		// even output anything yet, in which case the output branch
		// may not actually exist.
		if _, err := pfsClient.SetBranch(ctx, &pfs.SetBranchRequest{
			Commit: &pfs.Commit{
				Repo: &pfs.Repo{pipelineName},
				ID:   oldPipelineInfo.OutputBranch,
			},
			Branch: fmt.Sprintf("%s-v%d", oldPipelineInfo.OutputBranch, oldPipelineInfo.Version),
		}); err != nil && !isNotFoundErr(err) {
			return nil, err
		}

		if _, err := pfsClient.DeleteBranch(ctx, &pfs.DeleteBranchRequest{
			Repo:   &pfs.Repo{pipelineName},
			Branch: oldPipelineInfo.OutputBranch,
		}); err != nil && !isNotFoundErr(err) {
			return nil, err
		}

		if _, err := a.StartPipeline(ctx, &pps.StartPipelineRequest{request.Pipeline}); err != nil {
			return nil, err
		}

		// We only need to restart downstream pipelines if the provenance
		// of our output repo changed.
		outputRepo := &pfs.Repo{pipelineInfo.Pipeline.Name}
		repoInfo, err := pfsClient.InspectRepo(auth.In2Out(ctx),
			&pfs.InspectRepoRequest{
				Repo: outputRepo,
			})
		if err != nil {
			return nil, err
		}

		// Check if the new and old provenance are equal
		provSet := make(map[string]bool)
		for _, oldProv := range repoInfo.Provenance {
			provSet[oldProv.Name] = true
		}
		for _, newProv := range provenance {
			delete(provSet, newProv.Name)
		}
		provenanceChanged := len(provSet) > 0 || len(repoInfo.Provenance) != len(provenance)

		if _, err := pfsClient.CreateRepo(auth.In2Out(ctx), &pfs.CreateRepoRequest{
			Repo:       outputRepo,
			Provenance: provenance,
			Update:     true,
		}); err != nil && !isAlreadyExistsErr(err) {
			return nil, err
		}

		if provenanceChanged {

			// Restart all downstream pipelines so they relaunch with the
			// correct provenance.
			repoInfos, err := pfsClient.ListRepo(ctx, &pfs.ListRepoRequest{
				Provenance: []*pfs.Repo{{request.Pipeline.Name}},
			})
			if err != nil {
				return nil, err
			}
			for _, repoInfo := range repoInfos.RepoInfo {
				if _, err := a.StopPipeline(ctx, &pps.StopPipelineRequest{&pps.Pipeline{repoInfo.Repo.Name}}); err != nil {
					if isNotFoundErr(err) {
						continue
					}
					return nil, err
				}
				if _, err := a.StartPipeline(ctx, &pps.StartPipelineRequest{&pps.Pipeline{repoInfo.Repo.Name}}); err != nil {
					return nil, err
				}
			}
		}
	} else {
		_, err := col.NewSTM(ctx, a.etcdClient, func(stm col.STM) error {
			pipelines := a.pipelines.ReadWrite(stm)
			err := pipelines.Create(pipelineName, pipelineInfo)
			if isAlreadyExistsErr(err) {
				return newErrPipelineExists(pipelineName)
			}
			return err
		})
		if err != nil {
			return nil, err
		}
		// Create output repo
		// The pipeline manager also creates the output repo, but we want to
		// also create the repo here to make sure that the output repo is
		// guaranteed to be there after CreatePipeline returns.  This is
		// because it's a very common pattern to create many pipelines in a
		// row, some of which depend on the existence of the output repos
		// of upstream pipelines.
		if _, err := pfsClient.CreateRepo(auth.In2Out(ctx), &pfs.CreateRepoRequest{
			Repo:       &pfs.Repo{pipelineInfo.Pipeline.Name},
			Provenance: provenance,
		}); err != nil && !isAlreadyExistsErr(err) {
			return nil, err
		}
	}

	return &types.Empty{}, nil
}

// setPipelineDefaults sets the default values for a pipeline info
func setPipelineDefaults(pipelineInfo *pps.PipelineInfo) {
	now := time.Now()
	if pipelineInfo.Transform.Image == "" {
		pipelineInfo.Transform.Image = DefaultUserImage
	}
	pps.VisitInput(pipelineInfo.Input, func(input *pps.Input) {
		if input.Atom != nil {
			if input.Atom.Branch == "" {
				input.Atom.Branch = "master"
			}
			if input.Atom.Name == "" {
				input.Atom.Name = input.Atom.Repo
			}
		}
		if input.Cron != nil {
			if input.Cron.Start == nil {
				start, _ := types.TimestampProto(now)
				input.Cron.Start = start
			}
			if input.Cron.Repo == "" {
				input.Cron.Repo = fmt.Sprintf("%s_%s", pipelineInfo.Pipeline.Name, input.Cron.Name)
			}
		}
	})
	if pipelineInfo.OutputBranch == "" {
		// Output branches default to master
		pipelineInfo.OutputBranch = "master"
	}
	if pipelineInfo.CacheSize == "" {
		pipelineInfo.CacheSize = "64M"
	}
	if pipelineInfo.ResourceSpec == nil && pipelineInfo.CacheSize != "" {
		pipelineInfo.ResourceSpec = &pps.ResourceSpec{
			Memory: pipelineInfo.CacheSize,
		}
	}
	if pipelineInfo.MaxQueueSize == 0 {
		pipelineInfo.MaxQueueSize = 10
	}
}

func (a *apiServer) InspectPipeline(ctx context.Context, request *pps.InspectPipelineRequest) (response *pps.PipelineInfo, retErr error) {
	func() { a.Log(request, nil, nil, 0) }()
	defer func(start time.Time) { a.Log(request, response, retErr, time.Since(start)) }(time.Now())

	pipelineInfo := new(pps.PipelineInfo)
	if err := a.pipelines.ReadOnly(ctx).Get(request.Pipeline.Name, pipelineInfo); err != nil {
		return nil, err
	}
	if pipelineInfo.Input == nil {
		pipelineInfo.Input = translatePipelineInputs(pipelineInfo.Inputs)
	}
	return pipelineInfo, nil
}

func (a *apiServer) ListPipeline(ctx context.Context, request *pps.ListPipelineRequest) (response *pps.PipelineInfos, retErr error) {
	func() { a.Log(request, nil, nil, 0) }()
	defer func(start time.Time) {
		if response != nil && len(response.PipelineInfo) > client.MaxListItemsLog {
			logrus.Infof("Response contains %d objects; logging the first %d", len(response.PipelineInfo), client.MaxListItemsLog)
			a.Log(request, &pps.PipelineInfos{response.PipelineInfo[:client.MaxListItemsLog]}, retErr, time.Since(start))
		} else {
			a.Log(request, response, retErr, time.Since(start))
		}
	}(time.Now())

	pipelineIter, err := a.pipelines.ReadOnly(ctx).List()
	if err != nil {
		return nil, err
	}

	pipelineInfos := new(pps.PipelineInfos)

	for {
		var pipelineName string
		pipelineInfo := new(pps.PipelineInfo)
		ok, err := pipelineIter.Next(&pipelineName, pipelineInfo)
		if err != nil {
			return nil, err
		}
		if ok {
			if pipelineInfo.Input == nil {
				pipelineInfo.Input = translatePipelineInputs(pipelineInfo.Inputs)
			}
			pipelineInfos.PipelineInfo = append(pipelineInfos.PipelineInfo, pipelineInfo)
		} else {
			break
		}
	}
	return pipelineInfos, nil
}

func (a *apiServer) DeletePipeline(ctx context.Context, request *pps.DeletePipelineRequest) (response *types.Empty, retErr error) {
	func() { a.Log(request, nil, nil, 0) }()
	defer func(start time.Time) { a.Log(request, response, retErr, time.Since(start)) }(time.Now())

	if request.All {
		pipelineInfos, err := a.ListPipeline(ctx, &pps.ListPipelineRequest{})
		if err != nil {
			return nil, err
		}

		for _, pipelineInfo := range pipelineInfos.PipelineInfo {
			request.Pipeline = pipelineInfo.Pipeline
			if _, err := a.deletePipeline(ctx, request); err != nil {
				return nil, err
			}
		}
		return &types.Empty{}, nil
	}
	return a.deletePipeline(ctx, request)
}

func (a *apiServer) deletePipeline(ctx context.Context, request *pps.DeletePipelineRequest) (response *types.Empty, retErr error) {
	pachClient, err := a.getPachClient()
	if err != nil {
		return nil, err
	}
	pipelineInfo, err := a.InspectPipeline(ctx, &pps.InspectPipelineRequest{request.Pipeline})
	if err != nil {
		return nil, fmt.Errorf("pipeline %v was not found: %v", request.Pipeline.Name, err)
	}
	// Check if the caller is authorized to delete this pipeline
	if err := a.authorizeModifyPipeline(ctx, opPipelineDelete, pipelineInfo); err != nil {
		return nil, err
	}
	// Revoke the pipeline's capability
	if pipelineInfo.Capability != "" {
		authClient := pachClient.AuthAPIClient
		if err != nil {
			return nil, fmt.Errorf("error dialing auth client: %v", authClient)
		}
		if _, err := authClient.RevokeAuthToken(auth.In2Out(ctx), &auth.RevokeAuthTokenRequest{
			Token: pipelineInfo.Capability,
		}); err != nil && !auth.IsNotActivatedError(err) {
			return nil, fmt.Errorf("error revoking old capability: %v", err)
		}
	}

	iter, err := a.jobs.ReadOnly(ctx).GetByIndex(ppsdb.JobsPipelineIndex, request.Pipeline)
	if err != nil {
		return nil, err
	}

	for {
		var jobID string
		var jobInfo pps.JobInfo
		ok, err := iter.Next(&jobID, &jobInfo)
		if err != nil {
			return nil, err
		}
		if !ok {
			break
		}
		if request.DeleteJobs {
			if _, err := a.DeleteJob(ctx, &pps.DeleteJobRequest{&pps.Job{jobID}}); err != nil {
				return nil, err
			}
		} else {
			if !jobStateToStopped(jobInfo.State) {
				if _, err := col.NewSTM(ctx, a.etcdClient, func(stm col.STM) error {
					jobs := a.jobs.ReadWrite(stm)
					var jobInfo pps.JobInfo
					if err := jobs.Get(jobID, &jobInfo); err != nil {
						return err
					}
					// We need to check again here because the job's state
					// might've changed since we first retrieved it
					if !jobStateToStopped(jobInfo.State) {
						jobInfo.State = pps.JobState_JOB_KILLED
					}
					jobs.Put(jobID, &jobInfo)
					return nil
				}); err != nil {
					return nil, err
				}
			}
		}
	}

	if _, err := col.NewSTM(ctx, a.etcdClient, func(stm col.STM) error {
		return a.pipelines.ReadWrite(stm).Delete(request.Pipeline.Name)
	}); err != nil {
		return nil, err
	}

	// Delete output repo
	if request.DeleteRepo {
		pfsClient := pachClient.PfsAPIClient
		if _, err := pfsClient.DeleteRepo(ctx, &pfs.DeleteRepoRequest{
			Repo:  &pfs.Repo{request.Pipeline.Name},
			Force: true,
		}); err != nil {
			return nil, err
		}
	}

	return &types.Empty{}, nil
}

func (a *apiServer) StartPipeline(ctx context.Context, request *pps.StartPipelineRequest) (response *types.Empty, retErr error) {
	func() { a.Log(request, nil, nil, 0) }()
	defer func(start time.Time) { a.Log(request, response, retErr, time.Since(start)) }(time.Now())

	if err := a.updatePipelineState(ctx, request.Pipeline.Name, pps.PipelineState_PIPELINE_RUNNING); err != nil {
		return nil, err
	}
	return &types.Empty{}, nil
}

func (a *apiServer) StopPipeline(ctx context.Context, request *pps.StopPipelineRequest) (response *types.Empty, retErr error) {
	func() { a.Log(request, nil, nil, 0) }()
	defer func(start time.Time) { a.Log(request, response, retErr, time.Since(start)) }(time.Now())

	if err := a.updatePipelineState(ctx, request.Pipeline.Name, pps.PipelineState_PIPELINE_PAUSED); err != nil {
		return nil, err
	}
	return &types.Empty{}, nil
}

func (a *apiServer) RerunPipeline(ctx context.Context, request *pps.RerunPipelineRequest) (response *types.Empty, retErr error) {
	func() { a.Log(request, nil, nil, 0) }()
	defer func(start time.Time) { a.Log(request, response, retErr, time.Since(start)) }(time.Now())

	return nil, fmt.Errorf("TODO")
}

func (a *apiServer) DeleteAll(ctx context.Context, request *types.Empty) (response *types.Empty, retErr error) {
	func() { a.Log(request, nil, nil, 0) }()
	defer func(start time.Time) { a.Log(request, response, retErr, time.Since(start)) }(time.Now())

	pipelineInfos, err := a.ListPipeline(ctx, &pps.ListPipelineRequest{})
	if err != nil {
		return nil, err
	}

	for _, pipelineInfo := range pipelineInfos.PipelineInfo {
		if _, err := a.DeletePipeline(ctx, &pps.DeletePipelineRequest{
			Pipeline: pipelineInfo.Pipeline,
		}); err != nil {
			return nil, err
		}
	}

	jobInfos, err := a.ListJob(ctx, &pps.ListJobRequest{})
	if err != nil {
		return nil, err
	}

	for _, jobInfo := range jobInfos.JobInfo {
		if _, err := a.DeleteJob(ctx, &pps.DeleteJobRequest{jobInfo.Job}); err != nil {
			return nil, err
		}
	}

	return &types.Empty{}, err
}

func (a *apiServer) GarbageCollect(ctx context.Context, request *pps.GarbageCollectRequest) (response *pps.GarbageCollectResponse, retErr error) {
	func() { a.Log(request, nil, nil, 0) }()
	defer func(start time.Time) { a.Log(request, response, retErr, time.Since(start)) }(time.Now())

	pachClient, err := a.getPachClient()
	if err != nil {
		return nil, err
	}
	pfsClient := pachClient.PfsAPIClient
	objClient := pachClient.ObjectAPIClient

	// The set of objects that are in use.
	activeObjects := make(map[string]bool)
	var activeObjectsMu sync.Mutex
	// A helper function for adding active objects in a thread-safe way
	addActiveObjects := func(objects ...*pfs.Object) {
		activeObjectsMu.Lock()
		defer activeObjectsMu.Unlock()
		for _, object := range objects {
			if object != nil {
				activeObjects[object.Hash] = true
			}
		}
	}
	// A helper function for adding objects that are actually hash trees,
	// which in turn contain active objects.
	addActiveTree := func(object *pfs.Object) error {
		if object == nil {
			return nil
		}
		addActiveObjects(object)
		getObjectClient, err := objClient.GetObject(ctx, object)
		if err != nil {
			return fmt.Errorf("error getting commit tree: %v", err)
		}

		var buf bytes.Buffer
		if err := grpcutil.WriteFromStreamingBytesClient(getObjectClient, &buf); err != nil {
			return fmt.Errorf("error reading commit tree: %v", err)
		}

		tree, err := hashtree.Deserialize(buf.Bytes())
		if err != nil {
			return err
		}

		return tree.Walk("/", func(path string, node *hashtree.NodeProto) error {
			if node.FileNode != nil {
				addActiveObjects(node.FileNode.Objects...)
			}
			return nil
		})
	}

	// Get all repos
	repoInfos, err := pfsClient.ListRepo(ctx, &pfs.ListRepoRequest{})
	if err != nil {
		return nil, err
	}

	// Get all commit trees
	limiter := limit.New(100)
	var eg errgroup.Group
	for _, repo := range repoInfos.RepoInfo {
		repo := repo
		commitInfos, err := pfsClient.ListCommit(ctx, &pfs.ListCommitRequest{
			Repo: repo.Repo,
		})
		if err != nil {
			return nil, err
		}
		for _, commit := range commitInfos.CommitInfo {
			commit := commit
			limiter.Acquire()
			eg.Go(func() error {
				defer limiter.Release()
				return addActiveTree(commit.Tree)
			})
		}
	}
	if err := eg.Wait(); err != nil {
		return nil, err
	}

	// Get all objects referenced by pipeline tags
	pipelineInfos, err := a.ListPipeline(ctx, &pps.ListPipelineRequest{})
	if err != nil {
		return nil, err
	}

	// The set of tags that are active
	activeTags := make(map[string]bool)
	for _, pipelineInfo := range pipelineInfos.PipelineInfo {
		tags, err := objClient.ListTags(ctx, &pfs.ListTagsRequest{
			Prefix:        client.DatumTagPrefix(pipelineInfo.Salt),
			IncludeObject: true,
		})
		if err != nil {
			return nil, fmt.Errorf("error listing tagged objects: %v", err)
		}

		for resp, err := tags.Recv(); err != io.EOF; resp, err = tags.Recv() {
			resp := resp
			if err != nil {
				return nil, err
			}
			activeTags[resp.Tag] = true
			limiter.Acquire()
			eg.Go(func() error {
				defer limiter.Release()
				return addActiveTree(resp.Object)
			})
		}
	}
	if err := eg.Wait(); err != nil {
		return nil, err
	}

	// Iterate through all objects.  If they are not active, delete them.
	objects, err := objClient.ListObjects(ctx, &pfs.ListObjectsRequest{})
	if err != nil {
		return nil, err
	}

	var objectsToDelete []*pfs.Object
	deleteObjectsIfMoreThan := func(n int) error {
		if len(objectsToDelete) > n {
			if _, err := objClient.DeleteObjects(ctx, &pfs.DeleteObjectsRequest{
				Objects: objectsToDelete,
			}); err != nil {
				return fmt.Errorf("error deleting objects: %v", err)
			}
			objectsToDelete = []*pfs.Object{}
		}
		return nil
	}
	for object, err := objects.Recv(); err != io.EOF; object, err = objects.Recv() {
		if err != nil {
			return nil, fmt.Errorf("error receiving objects from ListObjects: %v", err)
		}
		if !activeObjects[object.Hash] {
			objectsToDelete = append(objectsToDelete, object)
		}
		// Delete objects in batches
		if err := deleteObjectsIfMoreThan(100); err != nil {
			return nil, err
		}
	}
	if err := deleteObjectsIfMoreThan(0); err != nil {
		return nil, err
	}

	// Iterate through all tags.  If they are not active, delete them
	tags, err := objClient.ListTags(ctx, &pfs.ListTagsRequest{})
	if err != nil {
		return nil, err
	}
	var tagsToDelete []string
	deleteTagsIfMoreThan := func(n int) error {
		if len(tagsToDelete) > n {
			if _, err := objClient.DeleteTags(ctx, &pfs.DeleteTagsRequest{
				Tags: tagsToDelete,
			}); err != nil {
				return fmt.Errorf("error deleting tags: %v", err)
			}
			tagsToDelete = []string{}
		}
		return nil
	}
	for resp, err := tags.Recv(); err != io.EOF; resp, err = tags.Recv() {
		if err != nil {
			return nil, fmt.Errorf("error receiving tags from ListTags: %v", err)
		}
		if !activeTags[resp.Tag] {
			tagsToDelete = append(tagsToDelete, resp.Tag)
		}
		if err := deleteTagsIfMoreThan(100); err != nil {
			return nil, err
		}
	}
	if err := deleteTagsIfMoreThan(0); err != nil {
		return nil, err
	}

	if err := a.incrementGCGeneration(ctx); err != nil {
		return nil, err
	}

	return &pps.GarbageCollectResponse{}, nil
}

// incrementGCGeneration increments the GC generation number in etcd
func (a *apiServer) incrementGCGeneration(ctx context.Context) error {
	resp, err := a.etcdClient.Get(ctx, client.GCGenerationKey)
	if err != nil {
		return err
	}

	if resp.Count == 0 {
		// If the generation number does not exist, create it.
		// It's important that the new generation is 1, as the first
		// generation is assumed to be 0.
		if _, err := a.etcdClient.Put(ctx, client.GCGenerationKey, "1"); err != nil {
			return err
		}
	} else {
		oldGen, err := strconv.Atoi(string(resp.Kvs[0].Value))
		if err != nil {
			return err
		}
		newGen := oldGen + 1
		if _, err := a.etcdClient.Put(ctx, client.GCGenerationKey, strconv.Itoa(newGen)); err != nil {
			return err
		}
	}
	return nil
}

func isAlreadyExistsErr(err error) bool {
	return err != nil && strings.Contains(err.Error(), "already exists")
}

func isNotFoundErr(err error) bool {
	return err != nil && strings.Contains(err.Error(), "not found")
}

// pipelineStateToStopped defines what pipeline states are "stopped"
// states, meaning that pipelines in this state should not be managed
// by pipelineManager
func pipelineStateToStopped(state pps.PipelineState) bool {
	switch state {
	case pps.PipelineState_PIPELINE_STARTING:
		return false
	case pps.PipelineState_PIPELINE_RUNNING:
		return false
	case pps.PipelineState_PIPELINE_RESTARTING:
		return false
	case pps.PipelineState_PIPELINE_PAUSED:
		return true
	case pps.PipelineState_PIPELINE_FAILURE:
		return true
	default:
		panic(fmt.Sprintf("unrecognized pipeline state: %s", state))
	}
}

func (a *apiServer) updatePipelineState(ctx context.Context, pipelineName string, state pps.PipelineState) error {
	_, err := col.NewSTM(ctx, a.etcdClient, func(stm col.STM) error {
		pipelines := a.pipelines.ReadWrite(stm)
		pipelineInfo := new(pps.PipelineInfo)
		if err := pipelines.Get(pipelineName, pipelineInfo); err != nil {
			return err
		}
		pipelineInfo.State = state
		pipelines.Put(pipelineName, pipelineInfo)
		return nil
	})
	if isNotFoundErr(err) {
		return newErrPipelineNotFound(pipelineName)
	}
	return err
}

func (a *apiServer) updateJobState(stm col.STM, jobInfo *pps.JobInfo, state pps.JobState) error {
	// Update job counts
	if jobInfo.Pipeline != nil {
		pipelines := a.pipelines.ReadWrite(stm)
		pipelineInfo := new(pps.PipelineInfo)
		if err := pipelines.Get(jobInfo.Pipeline.Name, pipelineInfo); err != nil {
			return err
		}
		if pipelineInfo.JobCounts == nil {
			pipelineInfo.JobCounts = make(map[int32]int32)
		}
		if pipelineInfo.JobCounts[int32(jobInfo.State)] != 0 {
			pipelineInfo.JobCounts[int32(jobInfo.State)]--
		}
		pipelineInfo.JobCounts[int32(state)]++
		pipelines.Put(pipelineInfo.Pipeline.Name, pipelineInfo)
	}
	jobInfo.State = state
	jobs := a.jobs.ReadWrite(stm)
	jobs.Put(jobInfo.Job.ID, jobInfo)
	return nil
}

func jobStateToStopped(state pps.JobState) bool {
	switch state {
	case pps.JobState_JOB_STARTING:
		return false
	case pps.JobState_JOB_RUNNING:
		return false
	case pps.JobState_JOB_SUCCESS:
		return true
	case pps.JobState_JOB_FAILURE:
		return true
	case pps.JobState_JOB_KILLED:
		return true
	default:
		panic(fmt.Sprintf("unrecognized job state: %s", state))
	}
}

func (a *apiServer) getPachClient() (*client.APIClient, error) {
	if a.pachClient == nil {
		var onceErr error
		a.pachClientOnce.Do(func() {
			a.pachClient, onceErr = client.NewFromAddress(a.address)
		})
		if onceErr != nil {
			return nil, onceErr
		}
	}
	return a.pachClient, nil
}

// RepoNameToEnvString is a helper which uppercases a repo name for
// use in environment variable names.
func RepoNameToEnvString(repoName string) string {
	return strings.ToUpper(repoName)
}

func (a *apiServer) rcPods(rcName string) ([]api.Pod, error) {
	podList, err := a.kubeClient.Pods(a.namespace).List(api.ListOptions{
		TypeMeta: unversioned.TypeMeta{
			Kind:       "ListOptions",
			APIVersion: "v1",
		},
		LabelSelector: kube_labels.SelectorFromSet(labels(rcName)),
	})
	if err != nil {
		return nil, err
	}
	return podList.Items, nil
}

func labels(app string) map[string]string {
	return map[string]string{
		"app":       app,
		"suite":     suite,
		"component": "worker",
	}
}

type podSlice []api.Pod

func (s podSlice) Len() int {
	return len(s)
}
func (s podSlice) Swap(i, j int) {
	s[i], s[j] = s[j], s[i]
}
func (s podSlice) Less(i, j int) bool {
	return s[i].ObjectMeta.Name < s[j].ObjectMeta.Name
}

func now() *types.Timestamp {
	t, err := types.TimestampProto(time.Now())
	if err != nil {
		panic(err)
	}
	return t
}<|MERGE_RESOLUTION|>--- conflicted
+++ resolved
@@ -1023,19 +1023,11 @@
 }
 
 func (a *apiServer) validatePipeline(ctx context.Context, pipelineInfo *pps.PipelineInfo) error {
-<<<<<<< HEAD
-	if err := a.validateInput(ctx, pipelineInfo.Input, false); err != nil {
-		return fmt.Errorf("invalid input: %v", err)
-=======
 	if err := a.validateInput(ctx, pipelineInfo.Pipeline.Name, pipelineInfo.Input, false); err != nil {
 		return err
->>>>>>> 1dc98e82
 	}
 	if err := validateTransform(pipelineInfo.Transform); err != nil {
 		return fmt.Errorf("invalid transform: %v", err)
-	}
-	if _, err := parseResourceList(pipelineInfo.ResourceSpec); err != nil {
-		return fmt.Errorf("incorrect resource spec: %v", err)
 	}
 	if pipelineInfo.ParallelismSpec != nil {
 		if pipelineInfo.ParallelismSpec.Constant < 0 {
