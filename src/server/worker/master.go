--- conflicted
+++ resolved
@@ -658,12 +658,8 @@
 		limiter := limit.New(100)
 		var failedDatumID string
 		var eg errgroup.Group
-<<<<<<< HEAD
 		var tags []*pfs.Tag
-		for i, high := range chunks.Chunks {
-=======
 		for i, high := range plan.Chunks {
->>>>>>> 10a9a209
 			// Watch this chunk's lock and when it's finished, handle the result
 			// (merge chunk output into commit trees, fail if chunk failed, etc)
 			if err := func() error {
@@ -698,7 +694,6 @@
 									eg.Go(func() error {
 										defer limiter.Release()
 										files := df.Datum(int(i))
-<<<<<<< HEAD
 										datumHash := HashDatum(a.pipelineInfo.Pipeline.Name, a.pipelineInfo.Salt, files)
 										ok, err := tree.HasDatum(datumHash)
 										if err != nil {
@@ -714,9 +709,6 @@
 
 										// Stats needs to be changed to fit this new model
 										//statsTag := &pfs.Tag{datumHash + statsTagSuffix}
-=======
-										return a.collectDatum(pachClient, int(i), files, logger, tree, statsTree, &treeMu, chunkState.State == State_FAILED)
->>>>>>> 10a9a209
 									})
 								}
 								return nil
