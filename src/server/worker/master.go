--- conflicted
+++ resolved
@@ -524,13 +524,9 @@
 			}
 		}
 		// Read the job document, and either resume (if we're recovering from a
-<<<<<<< HEAD
-		// crash) or mark it running. Also write the input chunks into chunksCol
-=======
 		// crash) or mark it running. Also write the input chunks calculated above
 		// into chunksCol
 		jobID := jobInfo.Job.ID
->>>>>>> 3b84f82c
 		if _, err := col.NewSTM(ctx, a.etcdClient, func(stm col.STM) error {
 			jobs := a.jobs.ReadWrite(stm)
 			jobPtr := &pps.EtcdJobInfo{}
@@ -554,7 +550,17 @@
 		}); err != nil {
 			return err
 		}
-<<<<<<< HEAD
+		defer func() {
+			if retErr == nil {
+				if _, err := col.NewSTM(ctx, a.etcdClient, func(stm col.STM) error {
+					chunks := a.chunks(jobID).ReadWrite(stm)
+					chunks.DeleteAll()
+					return nil
+				}); err != nil {
+					retErr = err
+				}
+			}
+		}()
 		// Handle the case when there are no datums
 		if df.Len() == 0 {
 			if err := a.updateJobState(ctx, jobInfo, nil, pps.JobState_JOB_SUCCESS, ""); err != nil {
@@ -565,28 +571,6 @@
 				Empty:  true,
 			})
 			return err
-=======
-
-		defer func() {
-			if retErr == nil {
-				if _, err := col.NewSTM(ctx, a.etcdClient, func(stm col.STM) error {
-					locks := a.locks(jobID).ReadWrite(stm)
-					locks.DeleteAll()
-					chunksCol := a.chunks.ReadWrite(stm)
-					return chunksCol.Delete(jobID)
-				}); err != nil {
-					retErr = err
-				}
-			}
-		}()
-
-		// Watch the chunk locks in order, and merge chunk outputs into commit tree
-		locks := a.locks(jobInfo.Job.ID).ReadOnly(ctx)
-		tree := hashtree.NewHashTree()
-		var statsTree hashtree.OpenHashTree
-		if jobInfo.EnableStats {
-			statsTree = hashtree.NewHashTree()
->>>>>>> 3b84f82c
 		}
 		// Watch the chunks in order
 		chunks := a.chunks(jobInfo.Job.ID).ReadOnly(ctx)
