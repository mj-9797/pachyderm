package fuse

import (
	"bytes"
	"fmt"
	"io"
	"os"
	"path"
	"path/filepath"
	"strings"
	"sync"
	"syscall"
	"time"

	"bazil.org/fuse"
	"bazil.org/fuse/fs"
	"github.com/pachyderm/pachyderm/src/client"
	pfsclient "github.com/pachyderm/pachyderm/src/client/pfs"
	"github.com/pachyderm/pachyderm/src/client/pkg/uuid"
	"github.com/pachyderm/pachyderm/src/server/pfs/drive"
	"go.pedge.io/lion/proto"
	"go.pedge.io/proto/time"
	"golang.org/x/net/context"
	"google.golang.org/grpc"
	"google.golang.org/grpc/codes"
)

type filesystem struct {
	apiClient client.APIClient
	Filesystem
	inodes   map[string]uint64
	lock     sync.RWMutex
	handleID string
}

func newFilesystem(
	pfsAPIClient pfsclient.APIClient,
	shard *pfsclient.Shard,
	commitMounts []*CommitMount,
) *filesystem {
	return &filesystem{
		apiClient: client.APIClient{PfsAPIClient: pfsAPIClient},
		Filesystem: Filesystem{
			shard,
			commitMounts,
		},
		inodes:   make(map[string]uint64),
		handleID: uuid.NewWithoutDashes(),
	}
}

func (f *filesystem) Root() (result fs.Node, retErr error) {
	defer func() {
		if retErr == nil {
			protolion.Debug(&Root{&f.Filesystem, getNode(result), errorToString(retErr)})
		} else {
			protolion.Error(&Root{&f.Filesystem, getNode(result), errorToString(retErr)})
		}
	}()
	return &directory{
		f,
		Node{
			File: &pfsclient.File{
				Commit: &pfsclient.Commit{
					Repo: &pfsclient.Repo{},
				},
			},
		},
	}, nil
}

type directory struct {
	fs *filesystem
	Node
}

func (d *directory) Attr(ctx context.Context, a *fuse.Attr) (retErr error) {
	defer func() {
		if retErr == nil {
			protolion.Debug(&DirectoryAttr{&d.Node, &Attr{uint32(a.Mode)}, errorToString(retErr)})
		} else {
			protolion.Error(&DirectoryAttr{&d.Node, &Attr{uint32(a.Mode)}, errorToString(retErr)})
		}
	}()

	a.Valid = time.Nanosecond
	if d.Write {
		a.Mode = os.ModeDir | 0775
	} else {
		a.Mode = os.ModeDir | 0555
	}
	a.Inode = d.fs.inode(d.File)
	a.Mtime = prototime.TimestampToTime(d.Modified)
	return nil
}

func (d *directory) Lookup(ctx context.Context, name string) (result fs.Node, retErr error) {
	defer func() {
		if retErr == nil || retErr == fuse.ENOENT {
			protolion.Debug(&DirectoryLookup{&d.Node, name, getNode(result), errorToString(retErr)})
		} else {
			protolion.Error(&DirectoryLookup{&d.Node, name, getNode(result), errorToString(retErr)})
		}
	}()
	if d.File.Commit.Repo.Name == "" {
		return d.lookUpRepo(ctx, name)
	}
	if d.File.Commit.ID == "" {
		return d.lookUpCommit(ctx, name)
	}
	return d.lookUpFile(ctx, name)
}

func (d *directory) ReadDirAll(ctx context.Context) (result []fuse.Dirent, retErr error) {
	defer func() {
		var dirents []*Dirent
		for _, dirent := range result {
			dirents = append(dirents, &Dirent{dirent.Inode, dirent.Name})
		}
		if retErr == nil {
			protolion.Debug(&DirectoryReadDirAll{&d.Node, dirents, errorToString(retErr)})
		} else {
			protolion.Error(&DirectoryReadDirAll{&d.Node, dirents, errorToString(retErr)})
		}
	}()
	if d.File.Commit.Repo.Name == "" {
		return d.readRepos(ctx)
	}
	if d.File.Commit.ID == "" {
		commitMount := d.fs.getCommitMount(d.getRepoOrAliasName())
		if commitMount != nil && commitMount.Commit.ID != "" {
			d.File.Commit.ID = commitMount.Commit.ID
			d.Shard = commitMount.Shard
			return d.readFiles(ctx)
		}
		return d.readCommits(ctx)
	}
	return d.readFiles(ctx)
}

func (d *directory) Create(ctx context.Context, request *fuse.CreateRequest, response *fuse.CreateResponse) (result fs.Node, _ fs.Handle, retErr error) {
	defer func() {
		if retErr == nil {
			protolion.Debug(&DirectoryCreate{&d.Node, getNode(result), errorToString(retErr)})
		} else {
			protolion.Error(&DirectoryCreate{&d.Node, getNode(result), errorToString(retErr)})
		}
	}()
	if d.File.Commit.ID == "" {
		return nil, 0, fuse.EPERM
	}
	directory := d.copy()
	directory.File.Path = path.Join(directory.File.Path, request.Name)
	localResult := &file{
		directory: *directory,
		size:      0,
	}
	if err := localResult.touch(); err != nil {
		// Check if its a write on a finished commit:
		if drive.IsPermissionError(err) {
			err = fuse.EPERM
		}
		return nil, 0, err
	}
	response.Flags |= fuse.OpenDirectIO | fuse.OpenNonSeekable
	handle := localResult.newHandle(0)
	return localResult, handle, nil
}

func (d *directory) Mkdir(ctx context.Context, request *fuse.MkdirRequest) (result fs.Node, retErr error) {
	defer func() {
		if retErr == nil {
			protolion.Debug(&DirectoryMkdir{&d.Node, getNode(result), errorToString(retErr)})
		} else {
			protolion.Error(&DirectoryMkdir{&d.Node, getNode(result), errorToString(retErr)})
		}
	}()
	if d.File.Commit.ID == "" {
		return nil, fuse.EPERM
	}
	if err := d.fs.apiClient.MakeDirectory(d.File.Commit.Repo.Name, d.File.Commit.ID, path.Join(d.File.Path, request.Name)); err != nil {
		return nil, err
	}
	localResult := d.copy()
	localResult.File.Path = path.Join(localResult.File.Path, request.Name)
	return localResult, nil
}

func (d *directory) Remove(ctx context.Context, req *fuse.RemoveRequest) (retErr error) {
	defer func() {
		if retErr == nil {
			protolion.Debug(&FileRemove{&d.Node, req.Name, req.Dir, errorToString(retErr)})
		} else {
			protolion.Error(&FileRemove{&d.Node, req.Name, req.Dir, errorToString(retErr)})
		}
	}()
	return d.fs.apiClient.DeleteFile(d.Node.File.Commit.Repo.Name,
		d.Node.File.Commit.ID, filepath.Join(d.Node.File.Path, req.Name), true, d.fs.handleID)
}

type file struct {
	directory
	size    int64
	handles []*handle
	lock    sync.Mutex
}

func (f *file) Attr(ctx context.Context, a *fuse.Attr) (retErr error) {
	defer func() {
		if retErr == nil {
			protolion.Debug(&FileAttr{&f.Node, &Attr{uint32(a.Mode)}, errorToString(retErr)})
		} else {
			protolion.Error(&FileAttr{&f.Node, &Attr{uint32(a.Mode)}, errorToString(retErr)})
		}
	}()
	fileInfo, err := f.fs.apiClient.InspectFileUnsafe(
		f.File.Commit.Repo.Name,
		f.File.Commit.ID,
		f.File.Path,
		f.fs.getFromCommitID(f.getRepoOrAliasName()),
		f.fs.getFullFile(f.getRepoOrAliasName()),
		f.Shard,
		f.fs.handleID,
	)
	if err != nil {
		return err
	}
	if fileInfo != nil {
		a.Size = fileInfo.SizeBytes
		a.Mtime = prototime.TimestampToTime(fileInfo.Modified)
	}
	a.Mode = 0666
	a.Inode = f.fs.inode(f.File)
	return nil
}

func (f *file) Setattr(ctx context.Context, req *fuse.SetattrRequest, resp *fuse.SetattrResponse) (retErr error) {
	defer func() {
		if retErr == nil {
			protolion.Debug(&FileSetAttr{&f.Node, errorToString(retErr)})
		} else {
			protolion.Error(&FileSetAttr{&f.Node, errorToString(retErr)})
		}
	}()
	if req.Size == 0 && (req.Valid&fuse.SetattrSize) > 0 {
		err := f.fs.apiClient.DeleteFile(f.Node.File.Commit.Repo.Name,
			f.Node.File.Commit.ID, f.Node.File.Path, true, f.fs.handleID)
		if err != nil {
			return err
		}
		if err := f.touch(); err != nil {
			return err
		}
		for _, handle := range f.handles {
			handle.lock.Lock()
			handle.cursor = 0
			handle.lock.Unlock()
		}
	}
	return nil
}

func (f *file) Open(ctx context.Context, request *fuse.OpenRequest, response *fuse.OpenResponse) (_ fs.Handle, retErr error) {
	defer func() {
		if retErr == nil {
			protolion.Debug(&FileOpen{&f.Node, errorToString(retErr)})
		} else {
			protolion.Error(&FileOpen{&f.Node, errorToString(retErr)})
		}
	}()
	response.Flags |= fuse.OpenDirectIO | fuse.OpenNonSeekable
	fileInfo, err := f.fs.apiClient.InspectFileUnsafe(
		f.File.Commit.Repo.Name,
		f.File.Commit.ID,
		f.File.Path,
		f.fs.getFromCommitID(f.getRepoOrAliasName()),
		f.fs.getFullFile(f.getRepoOrAliasName()),
		f.Shard,
		f.fs.handleID,
	)
	if err != nil {
		return nil, err
	}
	return f.newHandle(int(fileInfo.SizeBytes)), nil
}

func (f *file) Fsync(ctx context.Context, req *fuse.FsyncRequest) error {
	f.lock.Lock()
	defer f.lock.Unlock()
	for _, h := range f.handles {
		if h.w != nil {
			w := h.w
			h.w = nil
			if err := w.Close(); err != nil {
				return err
			}
		}
	}
	return nil
}

func (f *file) delimiter() pfsclient.Delimiter {
	if strings.HasSuffix(f.File.Path, ".json") {
		return pfsclient.Delimiter_JSON
	}
	if strings.HasSuffix(f.File.Path, ".bin") {
		return pfsclient.Delimiter_NONE
	}
	return pfsclient.Delimiter_LINE
}

func (f *file) touch() error {
	w, err := f.fs.apiClient.PutFileWriter(
		f.File.Commit.Repo.Name,
		f.File.Commit.ID,
		f.File.Path,
		f.delimiter(),
		f.fs.handleID,
	)
	if err != nil {
		return err
	}
	if err := w.Close(); err != nil {
		return err
	}
	return nil
}

func (f *filesystem) inode(file *pfsclient.File) uint64 {
	f.lock.RLock()
	inode, ok := f.inodes[key(file)]
	f.lock.RUnlock()
	if ok {
		return inode
	}
	f.lock.Lock()
	defer f.lock.Unlock()
	if inode, ok := f.inodes[key(file)]; ok {
		return inode
	}
	newInode := uint64(len(f.inodes))
	f.inodes[key(file)] = newInode
	return newInode
}

func (f *file) newHandle(cursor int) *handle {
	f.lock.Lock()
	defer f.lock.Unlock()

	h := &handle{
		f:      f,
		cursor: cursor,
	}

	f.handles = append(f.handles, h)

	return h
}

type handle struct {
	f      *file
	w      io.WriteCloser
	cursor int
	lock   sync.Mutex
}

func (h *handle) Read(ctx context.Context, request *fuse.ReadRequest, response *fuse.ReadResponse) (retErr error) {
	defer func() {
		if retErr == nil {
			protolion.Debug(&FileRead{&h.f.Node, string(response.Data), errorToString(retErr)})
		} else {
			protolion.Error(&FileRead{&h.f.Node, string(response.Data), errorToString(retErr)})
		}
	}()
	var buffer bytes.Buffer
	if err := h.f.fs.apiClient.GetFileUnsafe(
		h.f.File.Commit.Repo.Name,
		h.f.File.Commit.ID,
		h.f.File.Path,
		request.Offset,
		int64(request.Size),
		h.f.fs.getFromCommitID(h.f.getRepoOrAliasName()),
		h.f.fs.getFullFile(h.f.getRepoOrAliasName()),
		h.f.Shard,
		h.f.fs.handleID,
		&buffer,
	); err != nil {
		if grpc.Code(err) == codes.NotFound {
			// ENOENT from read(2) is weird, let's call this EINVAL
			// instead.
			return fuse.Errno(syscall.EINVAL)
		}
		return err
	}
	response.Data = buffer.Bytes()
	return nil
}

func (h *handle) Write(ctx context.Context, request *fuse.WriteRequest, response *fuse.WriteResponse) (retErr error) {
	defer func() {
		if retErr == nil {
			protolion.Debug(&FileWrite{&h.f.Node, string(request.Data), request.Offset, errorToString(retErr)})
		} else {
			protolion.Error(&FileWrite{&h.f.Node, string(request.Data), request.Offset, errorToString(retErr)})
		}
	}()
	h.lock.Lock()
	defer h.lock.Unlock()
	if h.w == nil {
		w, err := h.f.fs.apiClient.PutFileWriter(
			h.f.File.Commit.Repo.Name, h.f.File.Commit.ID, h.f.File.Path, h.f.delimiter(), h.f.fs.handleID)
		if err != nil {
			return err
		}
		h.w = w
	}
	// repeated is how many bytes in this write have already been sent in
	// previous call to Write. Why does the OS send us the same data twice in
	// different calls? Good question, this is a behavior that's only been
	// observed on osx, not on linux.
	repeated := h.cursor - int(request.Offset)
	if repeated < 0 {
		return fmt.Errorf("gap in bytes written, (OpenNonSeekable should make this impossible)")
	}
	if repeated > len(request.Data) {
		// it's currently unclear under which conditions fuse sends us a
		// request with only repeated data. This prevents us from getting an
		// array bounds error when it does though.
		return nil
	}
	written, err := h.w.Write(request.Data[repeated:])
	if err != nil {
		return err
	}
	response.Size = written + repeated
	h.cursor += written
	if h.f.size < request.Offset+int64(written) {
		h.f.size = request.Offset + int64(written)
	}
	return nil
}

func (h *handle) Flush(ctx context.Context, req *fuse.FlushRequest) error {
	h.lock.Lock()
	defer h.lock.Unlock()
	if h.w != nil {
		w := h.w
		h.w = nil
		if err := w.Close(); err != nil {
			return err
		}
	}
	return nil
}

func (h *handle) Release(ctx context.Context, req *fuse.ReleaseRequest) error {
	return nil
}

func (d *directory) copy() *directory {
	return &directory{
		fs: d.fs,
		Node: Node{
			File: &pfsclient.File{
				Commit: &pfsclient.Commit{
					Repo: &pfsclient.Repo{
						Name: d.File.Commit.Repo.Name,
					},
					ID: d.File.Commit.ID,
				},
				Path: d.File.Path,
			},
			Write:     d.Write,
			Shard:     d.Shard,
			RepoAlias: d.RepoAlias,
		},
	}
}

func (d *directory) getRepoOrAliasName() string {
	if d.RepoAlias != "" {
		return d.RepoAlias
	}
	return d.File.Commit.Repo.Name
}

func (f *filesystem) getCommitMount(nameOrAlias string) *CommitMount {
	if len(f.CommitMounts) == 0 {
		return &CommitMount{
			Commit: client.NewCommit(nameOrAlias, ""),
			Shard:  f.Shard,
		}
	}

	// We prefer alias matching over repo name matching, since there can be
	// two commit mounts with the same repo but different aliases, such as
	// "out" and "prev"
	for _, commitMount := range f.CommitMounts {
		if commitMount.Alias == nameOrAlias {
			return commitMount
		}
	}
	for _, commitMount := range f.CommitMounts {
		if commitMount.Commit.Repo.Name == nameOrAlias {
			return commitMount
		}
	}

	return nil
}

func (f *filesystem) getFromCommitID(nameOrAlias string) string {
	commitMount := f.getCommitMount(nameOrAlias)
	if commitMount == nil || commitMount.DiffMethod == nil || commitMount.DiffMethod.FromCommit == nil {
		return ""
	}
	return commitMount.DiffMethod.FromCommit.ID
}

func (f *filesystem) getFullFile(nameOrAlias string) bool {
	commitMount := f.getCommitMount(nameOrAlias)
	if commitMount == nil || commitMount.DiffMethod == nil {
		return false
	}
	return commitMount.DiffMethod.FullFile
}

func (d *directory) lookUpRepo(ctx context.Context, name string) (fs.Node, error) {
	commitMount := d.fs.getCommitMount(name)
	if commitMount == nil {
		return nil, fuse.EPERM
	}
	repoInfo, err := d.fs.apiClient.InspectRepo(commitMount.Commit.Repo.Name)
	if err != nil {
		return nil, err
	}
	if repoInfo == nil {
		return nil, fuse.ENOENT
	}
	result := d.copy()
	result.File.Commit.Repo.Name = commitMount.Commit.Repo.Name
	result.File.Commit.ID = commitMount.Commit.ID
	result.RepoAlias = commitMount.Alias
	result.Shard = commitMount.Shard

	if commitMount.Commit.ID == "" {
		// We don't have a commit mount
		result.Write = false
		result.Modified = repoInfo.Created
		return result, nil
	}
	commitInfo, err := d.fs.apiClient.InspectCommit(
		commitMount.Commit.Repo.Name,
		commitMount.Commit.ID,
	)
	if err != nil {
		return nil, err
	}
	if commitInfo.CommitType == pfsclient.CommitType_COMMIT_TYPE_READ {
		result.Write = false
	} else {
		result.Write = true
	}
	result.Modified = commitInfo.Finished

	return result, nil
}

func (d *directory) lookUpCommit(ctx context.Context, name string) (fs.Node, error) {
	commitInfo, err := d.fs.apiClient.InspectCommit(
		d.File.Commit.Repo.Name,
		name,
	)
	if err != nil {
		return nil, err
	}
	if commitInfo == nil {
		return nil, fuse.ENOENT
	}
	result := d.copy()
	result.File.Commit.ID = name
	if commitInfo.CommitType == pfsclient.CommitType_COMMIT_TYPE_READ {
		result.Write = false
	} else {
		result.Write = true
	}
	result.Modified = commitInfo.Finished
	return result, nil
}

func (d *directory) lookUpFile(ctx context.Context, name string) (fs.Node, error) {
	var fileInfo *pfsclient.FileInfo
	var err error

	fileInfo, err = d.fs.apiClient.InspectFileUnsafe(
		d.File.Commit.Repo.Name,
		d.File.Commit.ID,
		path.Join(d.File.Path, name),
		d.fs.getFromCommitID(d.getRepoOrAliasName()),
		d.fs.getFullFile(d.getRepoOrAliasName()),
		d.Shard,
		d.fs.handleID,
	)
	if err != nil {
		return nil, fuse.ENOENT
	}
	if d.Node.Write {
		fileInfo.SizeBytes = 0
	}

	// We want to inherit the metadata other than the path, which should be the
	// path currently being looked up
	directory := d.copy()
	directory.File.Path = fileInfo.File.Path

	// OBSOLETE: We need to remove the leading slash because of old error handling in pfs api/internalAPI layers
	// This can go away once we collaps those layers

	if len(directory.File.Path) > 0 && directory.File.Path[0] == '/' {
		directory.File.Path = directory.File.Path[1:]
	}

	switch fileInfo.FileType {
	case pfsclient.FileType_FILE_TYPE_REGULAR:
		return &file{
			directory: *directory,
			size:      int64(fileInfo.SizeBytes),
		}, nil
	case pfsclient.FileType_FILE_TYPE_DIR:
		return directory, nil
	default:
		return nil, fmt.Errorf("unrecognized file type")
	}
}

func (d *directory) readRepos(ctx context.Context) ([]fuse.Dirent, error) {
	var result []fuse.Dirent
	if len(d.fs.CommitMounts) == 0 {
		repoInfos, err := d.fs.apiClient.ListRepo(nil)
		if err != nil {
			return nil, err
		}
		for _, repoInfo := range repoInfos {
			result = append(result, fuse.Dirent{Name: repoInfo.Repo.Name, Type: fuse.DT_Dir})
		}
	} else {
		for _, mount := range d.fs.CommitMounts {
			name := mount.Commit.Repo.Name
			if mount.Alias != "" {
				name = mount.Alias
			}
			result = append(result, fuse.Dirent{Name: name, Type: fuse.DT_Dir})
		}
	}
	return result, nil
}

func (d *directory) readCommits(ctx context.Context) ([]fuse.Dirent, error) {
	commitInfos, err := d.fs.apiClient.ListCommit([]string{d.File.Commit.Repo.Name},
		nil, client.CommitTypeNone, false, pfsclient.CommitStatus_ALL, nil)
<<<<<<< HEAD
=======
	if err != nil {
		return nil, err
	}
	branchCommitInfos, err := d.fs.apiClient.ListBranch(d.File.Commit.Repo.Name)
>>>>>>> c13bec58
	if err != nil {
		return nil, err
	}
	var result []fuse.Dirent
	for _, commitInfo := range commitInfos {
		result = append(result, fuse.Dirent{Name: commitInfo.Commit.ID, Type: fuse.DT_Dir})
	}
	for _, commitInfo := range branchCommitInfos {
		result = append(result, fuse.Dirent{Name: commitInfo.Branch, Type: fuse.DT_Dir})
	}
	return result, nil
}

func (d *directory) readFiles(ctx context.Context) ([]fuse.Dirent, error) {
	fileInfos, err := d.fs.apiClient.ListFileUnsafe(
		d.File.Commit.Repo.Name,
		d.File.Commit.ID,
		d.File.Path,
		d.fs.getFromCommitID(d.getRepoOrAliasName()),
		d.fs.getFullFile(d.getRepoOrAliasName()),
		d.Shard,
		// setting recurse to false for performance reasons
		// it does however means that we won't know the correct sizes of directories
		false,
		d.fs.handleID,
	)
	if err != nil {
		return nil, err
	}
	var result []fuse.Dirent
	for _, fileInfo := range fileInfos {
		shortPath := strings.TrimPrefix(fileInfo.File.Path, d.File.Path)
		if shortPath[0] == '/' {
			shortPath = shortPath[1:]
		}
		switch fileInfo.FileType {
		case pfsclient.FileType_FILE_TYPE_REGULAR:
			result = append(result, fuse.Dirent{Name: shortPath, Type: fuse.DT_File})
		case pfsclient.FileType_FILE_TYPE_DIR:
			result = append(result, fuse.Dirent{Name: shortPath, Type: fuse.DT_Dir})
		default:
			continue
		}
	}
	return result, nil
}

// TODO this code is duplicate elsewhere, we should put it somehwere.
func errorToString(err error) string {
	if err == nil {
		return ""
	}
	return err.Error()
}

func getNode(node fs.Node) *Node {
	switch n := node.(type) {
	default:
		return nil
	case *directory:
		return &n.Node
	case *file:
		return &n.Node
	}
}

func key(file *pfsclient.File) string {
	return fmt.Sprintf("%s/%s/%s", file.Commit.Repo.Name, file.Commit.ID, file.Path)
}<|MERGE_RESOLUTION|>--- conflicted
+++ resolved
@@ -658,13 +658,10 @@
 func (d *directory) readCommits(ctx context.Context) ([]fuse.Dirent, error) {
 	commitInfos, err := d.fs.apiClient.ListCommit([]string{d.File.Commit.Repo.Name},
 		nil, client.CommitTypeNone, false, pfsclient.CommitStatus_ALL, nil)
-<<<<<<< HEAD
-=======
 	if err != nil {
 		return nil, err
 	}
 	branchCommitInfos, err := d.fs.apiClient.ListBranch(d.File.Commit.Repo.Name)
->>>>>>> c13bec58
 	if err != nil {
 		return nil, err
 	}
