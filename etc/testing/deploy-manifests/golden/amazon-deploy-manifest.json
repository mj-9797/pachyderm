{
  "kind": "ServiceAccount",
  "apiVersion": "v1",
  "metadata": {
    "name": "pachyderm",
    "namespace": "default",
    "creationTimestamp": null,
    "labels": {
      "app": "",
      "suite": "pachyderm"
    }
  }
}
{
  "kind": "ServiceAccount",
  "apiVersion": "v1",
  "metadata": {
    "name": "pachyderm-worker",
    "namespace": "default",
    "creationTimestamp": null,
    "labels": {
      "app": "",
      "suite": "pachyderm"
    }
  }
}
{
  "kind": "ClusterRole",
  "apiVersion": "rbac.authorization.k8s.io/v1",
  "metadata": {
    "name": "pachyderm",
    "namespace": "default",
    "creationTimestamp": null,
    "labels": {
      "app": "",
      "suite": "pachyderm"
    }
  },
  "rules": [
    {
      "verbs": [
        "get",
        "list",
        "watch"
      ],
      "apiGroups": [
        ""
      ],
      "resources": [
        "nodes",
        "pods",
        "pods/log",
        "endpoints"
      ]
    },
    {
      "verbs": [
        "get",
        "list",
        "watch",
        "create",
        "update",
        "delete"
      ],
      "apiGroups": [
        ""
      ],
      "resources": [
        "replicationcontrollers",
        "services"
      ]
    },
    {
      "verbs": [
        "get",
        "list",
        "watch",
        "create",
        "update",
        "delete",
        "deletecollection"
      ],
      "apiGroups": [
        ""
      ],
      "resources": [
        "secrets"
      ]
    }
  ]
}
{
  "kind": "ClusterRoleBinding",
  "apiVersion": "rbac.authorization.k8s.io/v1",
  "metadata": {
    "name": "pachyderm",
    "namespace": "default",
    "creationTimestamp": null,
    "labels": {
      "app": "",
      "suite": "pachyderm"
    }
  },
  "subjects": [
    {
      "kind": "ServiceAccount",
      "name": "pachyderm",
      "namespace": "default"
    }
  ],
  "roleRef": {
    "apiGroup": "",
    "kind": "ClusterRole",
    "name": "pachyderm"
  }
}
{
  "kind": "Role",
  "apiVersion": "rbac.authorization.k8s.io/v1",
  "metadata": {
    "name": "pachyderm-worker",
    "namespace": "default",
    "creationTimestamp": null,
    "labels": {
      "app": "",
      "suite": "pachyderm"
    }
  },
  "rules": [
    {
      "verbs": [
        "get",
        "list",
        "update",
        "create",
        "delete"
      ],
      "apiGroups": [
        ""
      ],
      "resources": [
        "services"
      ]
    }
  ]
}
{
  "kind": "RoleBinding",
  "apiVersion": "rbac.authorization.k8s.io/v1",
  "metadata": {
    "name": "pachyderm-worker",
    "namespace": "default",
    "creationTimestamp": null,
    "labels": {
      "app": "",
      "suite": "pachyderm"
    }
  },
  "subjects": [
    {
      "kind": "ServiceAccount",
      "name": "pachyderm-worker",
      "namespace": "default"
    }
  ],
  "roleRef": {
    "apiGroup": "",
    "kind": "Role",
    "name": "pachyderm-worker"
  }
}
{
  "apiVersion": "storage.k8s.io/v1",
  "kind": "StorageClass",
  "metadata": {
    "labels": {
      "app": "etcd",
      "suite": "pachyderm"
    },
    "name": "etcd-storage-class",
    "namespace": "default"
  },
  "parameters": {
    "type": "gp2"
  },
  "provisioner": "kubernetes.io/aws-ebs"
}
{
  "kind": "Service",
  "apiVersion": "v1",
  "metadata": {
    "name": "etcd-headless",
    "namespace": "default",
    "creationTimestamp": null,
    "labels": {
      "app": "etcd",
      "suite": "pachyderm"
    }
  },
  "spec": {
    "ports": [
      {
        "name": "peer-port",
        "port": 2380,
        "targetPort": 0
      }
    ],
    "selector": {
      "app": "etcd"
    },
    "clusterIP": "None"
  },
  "status": {
    "loadBalancer": {}
  }
}
{
  "apiVersion": "apps/v1",
  "kind": "StatefulSet",
  "metadata": {
    "labels": {
      "app": "etcd",
      "suite": "pachyderm"
    },
    "name": "etcd",
    "namespace": "default"
  },
  "spec": {
    "replicas": 3,
    "selector": {
      "matchLabels": {
        "app": "etcd",
        "suite": "pachyderm"
      }
    },
    "serviceName": "etcd-headless",
    "template": {
      "metadata": {
        "labels": {
          "app": "etcd",
          "suite": "pachyderm"
        },
        "name": "etcd",
        "namespace": "default"
      },
      "spec": {
        "containers": [
          {
            "args": [
              "\"/usr/local/bin/etcd\" \"--listen-client-urls=http://0.0.0.0:2379\" \"--advertise-client-urls=http://0.0.0.0:2379\" \"--data-dir=/var/data/etcd\" \"--auto-compaction-retention=1\" \"--max-txn-ops=10000\" \"--max-request-bytes=52428800\" \"--quota-backend-bytes=8589934592\" \"--listen-peer-urls=http://0.0.0.0:2380\" \"--initial-cluster-token=pach-cluster\" \"--initial-advertise-peer-urls=http://${ETCD_NAME}.etcd-headless.${NAMESPACE}.svc.cluster.local:2380\" \"--initial-cluster=etcd-0=http://etcd-0.etcd-headless.${NAMESPACE}.svc.cluster.local:2380,etcd-1=http://etcd-1.etcd-headless.${NAMESPACE}.svc.cluster.local:2380,etcd-2=http://etcd-2.etcd-headless.${NAMESPACE}.svc.cluster.local:2380\""
            ],
            "command": [
              "/bin/sh",
              "-c"
            ],
            "env": [
              {
                "name": "ETCD_NAME",
                "valueFrom": {
                  "fieldRef": {
                    "apiVersion": "v1",
                    "fieldPath": "metadata.name"
                  }
                }
              },
              {
                "name": "NAMESPACE",
                "valueFrom": {
                  "fieldRef": {
                    "apiVersion": "v1",
                    "fieldPath": "metadata.namespace"
                  }
                }
              }
            ],
            "image": "quay.io/coreos/etcd:v3.3.5",
            "imagePullPolicy": "IfNotPresent",
            "name": "etcd",
            "ports": [
              {
                "containerPort": 2379,
                "name": "client-port"
              },
              {
                "containerPort": 2380,
                "name": "peer-port"
              }
            ],
            "resources": {
              "requests": {
                "cpu": "1",
                "memory": "2G"
              }
            },
            "volumeMounts": [
              {
                "mountPath": "/var/data/etcd",
                "name": "etcd-storage"
              }
            ]
          }
        ],
        "imagePullSecrets": null
      }
    },
    "volumeClaimTemplates": [
      {
        "metadata": {
          "annotations": {
            "volume.beta.kubernetes.io/storage-class": "etcd-storage-class"
          },
          "labels": {
            "app": "etcd",
            "suite": "pachyderm"
          },
          "name": "etcd-storage",
          "namespace": "default"
        },
        "spec": {
          "accessModes": [
            "ReadWriteOnce"
          ],
          "resources": {
            "requests": {
              "storage": "50Gi"
            }
          }
        }
      }
    ]
  }
}
{
  "kind": "Service",
  "apiVersion": "v1",
  "metadata": {
    "name": "etcd",
    "namespace": "default",
    "creationTimestamp": null,
    "labels": {
      "app": "etcd",
      "suite": "pachyderm"
    }
  },
  "spec": {
    "ports": [
      {
        "name": "client-port",
        "port": 2379,
        "targetPort": 0
      }
    ],
    "selector": {
      "app": "etcd"
    },
    "type": "NodePort"
  },
  "status": {
    "loadBalancer": {}
  }
}
{
  "kind": "Service",
  "apiVersion": "v1",
  "metadata": {
    "name": "pachd",
    "namespace": "default",
    "creationTimestamp": null,
    "labels": {
      "app": "pachd",
      "suite": "pachyderm"
    },
    "annotations": {
      "prometheus.io/port": "656",
      "prometheus.io/scrape": "true"
    }
  },
  "spec": {
    "ports": [
      {
        "name": "api-grpc-port",
        "port": 650,
        "targetPort": 0,
        "nodePort": 30650
      },
      {
        "name": "trace-port",
        "port": 651,
        "targetPort": 0,
        "nodePort": 30651
      },
      {
        "name": "api-http-port",
        "port": 652,
        "targetPort": 0,
        "nodePort": 30652
      },
      {
        "name": "saml-port",
        "port": 654,
        "targetPort": 0,
        "nodePort": 30654
      },
      {
        "name": "api-git-port",
        "port": 655,
        "targetPort": 0,
        "nodePort": 30655
      },
      {
        "name": "s3gateway-port",
        "port": 600,
        "targetPort": 0,
        "nodePort": 30600
      }
    ],
    "selector": {
      "app": "pachd"
    },
    "type": "NodePort"
  },
  "status": {
    "loadBalancer": {}
  }
}
{
  "kind": "Service",
  "apiVersion": "v1",
  "metadata": {
    "name": "pachd-peer",
    "namespace": "default",
    "creationTimestamp": null,
    "labels": {
      "app": "pachd",
      "suite": "pachyderm"
    }
  },
  "spec": {
    "ports": [
      {
        "name": "api-grpc-peer-port",
        "port": 30653,
        "targetPort": 653
      }
    ],
    "selector": {
      "app": "pachd"
    },
    "type": "ClusterIP"
  },
  "status": {
    "loadBalancer": {}
  }
}
{
  "kind": "Deployment",
  "apiVersion": "apps/v1",
  "metadata": {
    "name": "pachd",
    "namespace": "default",
    "creationTimestamp": null,
    "labels": {
      "app": "pachd",
      "suite": "pachyderm"
    }
  },
  "spec": {
    "replicas": 1,
    "selector": {
      "matchLabels": {
        "app": "pachd",
        "suite": "pachyderm"
      }
    },
    "template": {
      "metadata": {
        "name": "pachd",
        "namespace": "default",
        "creationTimestamp": null,
        "labels": {
          "app": "pachd",
          "suite": "pachyderm"
        },
        "annotations": {
          "iam.amazonaws.com/role": ""
        }
      },
      "spec": {
        "volumes": [
          {
            "name": "pach-disk"
          },
          {
            "name": "pachyderm-storage-secret",
            "secret": {
              "secretName": "pachyderm-storage-secret"
            }
          }
        ],
        "containers": [
          {
            "name": "pachd",
            "image": "pachyderm/pachd:1.10.0",
<<<<<<< HEAD
=======
            "command": [
              "/app/pachd"
            ],
>>>>>>> 1297a4eb
            "ports": [
              {
                "name": "api-grpc-port",
                "containerPort": 650,
                "protocol": "TCP"
              },
              {
                "name": "trace-port",
                "containerPort": 651
              },
              {
                "name": "api-http-port",
                "containerPort": 652,
                "protocol": "TCP"
              },
              {
                "name": "peer-port",
                "containerPort": 653,
                "protocol": "TCP"
              },
              {
                "name": "api-git-port",
                "containerPort": 655,
                "protocol": "TCP"
              },
              {
                "name": "saml-port",
                "containerPort": 654,
                "protocol": "TCP"
              }
            ],
            "env": [
              {
                "name": "PACH_ROOT",
                "value": "/pach"
              },
              {
                "name": "ETCD_PREFIX"
              },
              {
                "name": "NUM_SHARDS",
                "value": "16"
              },
              {
                "name": "STORAGE_BACKEND",
                "value": "AMAZON"
              },
              {
                "name": "STORAGE_HOST_PATH"
              },
              {
                "name": "WORKER_IMAGE",
                "value": "pachyderm/worker:1.10.0"
              },
              {
                "name": "IMAGE_PULL_SECRET"
              },
              {
                "name": "WORKER_SIDECAR_IMAGE",
                "value": "pachyderm/pachd:1.10.0"
              },
              {
                "name": "WORKER_IMAGE_PULL_POLICY",
                "value": "IfNotPresent"
              },
              {
                "name": "PACHD_VERSION",
                "value": "1.10.0"
              },
              {
                "name": "METRICS",
                "value": "true"
              },
              {
                "name": "LOG_LEVEL",
                "value": "info"
              },
              {
                "name": "BLOCK_CACHE_BYTES",
                "value": "1G"
              },
              {
                "name": "IAM_ROLE"
              },
              {
                "name": "NO_EXPOSE_DOCKER_SOCKET",
                "value": "false"
              },
              {
                "name": "PACHYDERM_AUTHENTICATION_DISABLED_FOR_TESTING",
                "value": "false"
              },
              {
                "name": "PACHD_POD_NAMESPACE",
                "valueFrom": {
                  "fieldRef": {
                    "apiVersion": "v1",
                    "fieldPath": "metadata.namespace"
                  }
                }
              },
              {
                "name": "PACHD_MEMORY_REQUEST",
                "valueFrom": {
                  "resourceFieldRef": {
                    "containerName": "pachd",
                    "resource": "requests.memory",
                    "divisor": "0"
                  }
                }
              },
              {
                "name": "EXPOSE_OBJECT_API",
                "value": "false"
              },
              {
                "name": "CLUSTER_DEPLOYMENT_ID",
                "value": "test"
              },
              {
                "name": "REQUIRE_CRITICAL_SERVERS_ONLY",
                "value": "false"
              },
              {
                "name": "GOOGLE_BUCKET",
                "valueFrom": {
                  "secretKeyRef": {
                    "name": "pachyderm-storage-secret",
                    "key": "google-bucket",
                    "optional": true
                  }
                }
              },
              {
                "name": "GOOGLE_CRED",
                "valueFrom": {
                  "secretKeyRef": {
                    "name": "pachyderm-storage-secret",
                    "key": "google-cred",
                    "optional": true
                  }
                }
              },
              {
                "name": "MICROSOFT_CONTAINER",
                "valueFrom": {
                  "secretKeyRef": {
                    "name": "pachyderm-storage-secret",
                    "key": "microsoft-container",
                    "optional": true
                  }
                }
              },
              {
                "name": "MICROSOFT_ID",
                "valueFrom": {
                  "secretKeyRef": {
                    "name": "pachyderm-storage-secret",
                    "key": "microsoft-id",
                    "optional": true
                  }
                }
              },
              {
                "name": "MICROSOFT_SECRET",
                "valueFrom": {
                  "secretKeyRef": {
                    "name": "pachyderm-storage-secret",
                    "key": "microsoft-secret",
                    "optional": true
                  }
                }
              },
              {
                "name": "MINIO_BUCKET",
                "valueFrom": {
                  "secretKeyRef": {
                    "name": "pachyderm-storage-secret",
                    "key": "minio-bucket",
                    "optional": true
                  }
                }
              },
              {
                "name": "MINIO_ENDPOINT",
                "valueFrom": {
                  "secretKeyRef": {
                    "name": "pachyderm-storage-secret",
                    "key": "minio-endpoint",
                    "optional": true
                  }
                }
              },
              {
                "name": "MINIO_ID",
                "valueFrom": {
                  "secretKeyRef": {
                    "name": "pachyderm-storage-secret",
                    "key": "minio-id",
                    "optional": true
                  }
                }
              },
              {
                "name": "MINIO_SECRET",
                "valueFrom": {
                  "secretKeyRef": {
                    "name": "pachyderm-storage-secret",
                    "key": "minio-secret",
                    "optional": true
                  }
                }
              },
              {
                "name": "MINIO_SECURE",
                "valueFrom": {
                  "secretKeyRef": {
                    "name": "pachyderm-storage-secret",
                    "key": "minio-secure",
                    "optional": true
                  }
                }
              },
              {
                "name": "MINIO_SIGNATURE",
                "valueFrom": {
                  "secretKeyRef": {
                    "name": "pachyderm-storage-secret",
                    "key": "minio-signature",
                    "optional": true
                  }
                }
              },
              {
                "name": "AMAZON_REGION",
                "valueFrom": {
                  "secretKeyRef": {
                    "name": "pachyderm-storage-secret",
                    "key": "amazon-region",
                    "optional": true
                  }
                }
              },
              {
                "name": "AMAZON_BUCKET",
                "valueFrom": {
                  "secretKeyRef": {
                    "name": "pachyderm-storage-secret",
                    "key": "amazon-bucket",
                    "optional": true
                  }
                }
              },
              {
                "name": "AMAZON_ID",
                "valueFrom": {
                  "secretKeyRef": {
                    "name": "pachyderm-storage-secret",
                    "key": "amazon-id",
                    "optional": true
                  }
                }
              },
              {
                "name": "AMAZON_SECRET",
                "valueFrom": {
                  "secretKeyRef": {
                    "name": "pachyderm-storage-secret",
                    "key": "amazon-secret",
                    "optional": true
                  }
                }
              },
              {
                "name": "AMAZON_TOKEN",
                "valueFrom": {
                  "secretKeyRef": {
                    "name": "pachyderm-storage-secret",
                    "key": "amazon-token",
                    "optional": true
                  }
                }
              },
              {
                "name": "AMAZON_VAULT_ADDR",
                "valueFrom": {
                  "secretKeyRef": {
                    "name": "pachyderm-storage-secret",
                    "key": "amazon-vault-addr",
                    "optional": true
                  }
                }
              },
              {
                "name": "AMAZON_VAULT_ROLE",
                "valueFrom": {
                  "secretKeyRef": {
                    "name": "pachyderm-storage-secret",
                    "key": "amazon-vault-role",
                    "optional": true
                  }
                }
              },
              {
                "name": "AMAZON_VAULT_TOKEN",
                "valueFrom": {
                  "secretKeyRef": {
                    "name": "pachyderm-storage-secret",
                    "key": "amazon-vault-token",
                    "optional": true
                  }
                }
              },
              {
                "name": "AMAZON_DISTRIBUTION",
                "valueFrom": {
                  "secretKeyRef": {
                    "name": "pachyderm-storage-secret",
                    "key": "amazon-distribution",
                    "optional": true
                  }
                }
              },
              {
                "name": "CUSTOM_ENDPOINT",
                "valueFrom": {
                  "secretKeyRef": {
                    "name": "pachyderm-storage-secret",
                    "key": "custom-endpoint",
                    "optional": true
                  }
                }
              },
              {
                "name": "RETRIES",
                "valueFrom": {
                  "secretKeyRef": {
                    "name": "pachyderm-storage-secret",
                    "key": "retries",
                    "optional": true
                  }
                }
              },
              {
                "name": "TIMEOUT",
                "valueFrom": {
                  "secretKeyRef": {
                    "name": "pachyderm-storage-secret",
                    "key": "timeout",
                    "optional": true
                  }
                }
              },
              {
                "name": "UPLOAD_ACL",
                "valueFrom": {
                  "secretKeyRef": {
                    "name": "pachyderm-storage-secret",
                    "key": "upload-acl",
                    "optional": true
                  }
                }
              },
              {
                "name": "REVERSE",
                "valueFrom": {
                  "secretKeyRef": {
                    "name": "pachyderm-storage-secret",
                    "key": "reverse",
                    "optional": true
                  }
                }
              },
              {
                "name": "PART_SIZE",
                "valueFrom": {
                  "secretKeyRef": {
                    "name": "pachyderm-storage-secret",
                    "key": "part-size",
                    "optional": true
                  }
                }
              },
              {
                "name": "MAX_UPLOAD_PARTS",
                "valueFrom": {
                  "secretKeyRef": {
                    "name": "pachyderm-storage-secret",
                    "key": "max-upload-parts",
                    "optional": true
                  }
                }
              },
              {
                "name": "DISABLE_SSL",
                "valueFrom": {
                  "secretKeyRef": {
                    "name": "pachyderm-storage-secret",
                    "key": "disable-ssl",
                    "optional": true
                  }
                }
              },
              {
                "name": "NO_VERIFY_SSL",
                "valueFrom": {
                  "secretKeyRef": {
                    "name": "pachyderm-storage-secret",
                    "key": "no-verify-ssl",
                    "optional": true
                  }
                }
              },
              {
                "name": "STORAGE_UPLOAD_CONCURRENCY_LIMIT",
                "value": "100"
              }
            ],
            "resources": {
              "limits": {
                "cpu": "1",
                "memory": "3G"
              },
              "requests": {
                "cpu": "1",
                "memory": "3G"
              }
            },
            "volumeMounts": [
              {
                "name": "pach-disk",
                "mountPath": "/pach"
              },
              {
                "name": "pachyderm-storage-secret",
                "mountPath": "/pachyderm-storage-secret"
              }
            ],
            "readinessProbe": {
              "exec": {
                "command": [
                  "/app/pachd",
                  "--readiness"
                ]
              }
            },
            "imagePullPolicy": "IfNotPresent"
          }
        ],
        "serviceAccountName": "pachyderm"
      }
    },
    "strategy": {}
  },
  "status": {}
}
{
  "kind": "Service",
  "apiVersion": "v1",
  "metadata": {
    "name": "dash",
    "namespace": "default",
    "creationTimestamp": null,
    "labels": {
      "app": "dash",
      "suite": "pachyderm"
    }
  },
  "spec": {
    "ports": [
      {
        "name": "dash-http",
        "port": 8080,
        "targetPort": 0,
        "nodePort": 30080
      },
      {
        "name": "grpc-proxy-http",
        "port": 8081,
        "targetPort": 0,
        "nodePort": 30081
      }
    ],
    "selector": {
      "app": "dash",
      "suite": "pachyderm"
    },
    "type": "NodePort"
  },
  "status": {
    "loadBalancer": {}
  }
}
{
  "kind": "Deployment",
  "apiVersion": "apps/v1",
  "metadata": {
    "name": "dash",
    "namespace": "default",
    "creationTimestamp": null,
    "labels": {
      "app": "dash",
      "suite": "pachyderm"
    }
  },
  "spec": {
    "selector": {
      "matchLabels": {
        "app": "dash",
        "suite": "pachyderm"
      }
    },
    "template": {
      "metadata": {
        "name": "dash",
        "namespace": "default",
        "creationTimestamp": null,
        "labels": {
          "app": "dash",
          "suite": "pachyderm"
        }
      },
      "spec": {
        "containers": [
          {
            "name": "dash",
            "image": "pachyderm/dash:1.9.0",
            "ports": [
              {
                "name": "dash-http",
                "containerPort": 8080
              }
            ],
            "resources": {},
            "imagePullPolicy": "IfNotPresent"
          },
          {
            "name": "grpc-proxy",
            "image": "pachyderm/grpc-proxy:0.4.10",
            "ports": [
              {
                "name": "grpc-proxy-http",
                "containerPort": 8081
              }
            ],
            "resources": {},
            "imagePullPolicy": "IfNotPresent"
          }
        ]
      }
    },
    "strategy": {}
  },
  "status": {}
}
{
  "kind": "Secret",
  "apiVersion": "v1",
  "metadata": {
    "name": "pachyderm-storage-secret",
    "namespace": "default",
    "creationTimestamp": null,
    "labels": {
      "app": "pachyderm-storage-secret",
      "suite": "pachyderm"
    }
  },
  "data": {
    "amazon-bucket": "cGFjaC1idWNrZXQ=",
    "amazon-distribution": "",
    "amazon-id": "QVdTSURBV1NJREFXU0lEQVdTSUQ=",
    "amazon-region": "dXMtd2VzdC0x",
    "amazon-secret": "YXdzc2VjcmV0K2F3c3NlY3JldCthd3NzZWNyZXQrYXdzc2VjcmV0Kw==",
    "amazon-token": "",
    "custom-endpoint": "",
    "disable-ssl": "ZmFsc2U=",
    "max-upload-parts": "MTAwMDA=",
    "no-verify-ssl": "ZmFsc2U=",
    "part-size": "NTI0Mjg4MA==",
    "retries": "MTA=",
    "reverse": "dHJ1ZQ==",
    "timeout": "NW0=",
    "upload-acl": "YnVja2V0LW93bmVyLWZ1bGwtY29udHJvbA=="
  }
}<|MERGE_RESOLUTION|>--- conflicted
+++ resolved
@@ -501,12 +501,9 @@
           {
             "name": "pachd",
             "image": "pachyderm/pachd:1.10.0",
-<<<<<<< HEAD
-=======
             "command": [
               "/app/pachd"
             ],
->>>>>>> 1297a4eb
             "ports": [
               {
                 "name": "api-grpc-port",
